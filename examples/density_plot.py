--- conflicted
+++ resolved
@@ -100,12 +100,8 @@
     """
     _, ax = matplotlib_utils.get_figure(new_fig=new_fig)
 
-<<<<<<< HEAD
-    matplotlib_impl.plot_tree(list(population)[0].neurites[0], ax)
-=======
     ref_neuron = population[0]
     matplotlib_impl.plot_tree(ref_neuron.neurites[0], ax)
->>>>>>> 7e416910
 
     return plot_density(population, plane=plane, bins=bins, new_fig=False, subplot=subplot,
                         colorlabel=colorlabel, labelfontsize=labelfontsize, levels=levels,
