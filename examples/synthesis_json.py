--- conflicted
+++ resolved
@@ -159,17 +159,6 @@
 
     data_dirs = args.datapaths
 
-<<<<<<< HEAD
-    flist = [["soma_radius", "radius", "soma", None, None, None],
-             ["n_neurites", "number", "basal_dendrite", 1, None,
-              {"neurite_type": ezy.TreeType.basal_dendrite}],
-             ["n_neurites", "number", "apical_dendrite", 0, None,
-              {"neurite_type": ezy.TreeType.apical_dendrite}],
-             ["n_neurites", "number", "axon", 1, None,
-              {"neurite_type": ezy.TreeType.axon}]]
-
-    comps = ["soma", "basal_dendrite", "apical_dendrite", "axon"]
-=======
     mtype_getter = MTYPE_GETTERS.get(args.mtype, lambda f: 'UNKNOWN')
 
     flist = [
@@ -199,7 +188,6 @@
         ["taper_rate", "taper_rate", "axon", 0, None,
          {"neurite_type": ezy.TreeType.axon}],
     ]
->>>>>>> e899f962
 
     for d in data_dirs:
         mtype_files = defaultdict(list)
