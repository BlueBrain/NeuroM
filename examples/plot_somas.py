--- conflicted
+++ resolved
@@ -49,16 +49,8 @@
     _, ax = common.get_figure(new_fig=True, subplot=111,
                               params={'projection': '3d', 'aspect': 'equal'})
     for s in somas:
-<<<<<<< HEAD
         common.plot_sphere(ax, s.center, s.radius, color=random_color(), alpha=1)
-    fig.show()
-    plt.close(fig)
-=======
-        center = s.center
-        radius = s.radius
-        common.plot_sphere(ax, center, radius, color=random_color(), alpha=1)
     plt.show()
->>>>>>> 1160c91d
 
 
 if __name__ == '__main__':
