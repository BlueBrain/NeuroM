[build-system]
requires = [
    "setuptools>=64",
    "setuptools_scm>=8"
]
build-backend = "setuptools.build_meta"

[project]
name = "neurom"
description = "NeuroM: a light-weight neuron morphology analysis package"
readme = "README.md"
requires-python = ">=3.8"
license = { file = "LICENSE.txt" }
authors = [
    { name = "Blue Brain Project, EPFL" },
]
classifiers = [
    "Development Status :: 6 - Mature",
    "Intended Audience :: Education",
    "Intended Audience :: Science/Research",
    "Programming Language :: Python",
    "Programming Language :: Python :: 3.8",
    "Programming Language :: Python :: 3.9",
    "Programming Language :: Python :: 3.10",
    "Programming Language :: Python :: 3.11",
    "Programming Language :: Python :: 3.12",
    "Topic :: Scientific/Engineering :: Bio-Informatics",
]
dependencies = [
    'click>=7.0',
    'matplotlib>=3.2.1',
    'morphio>=3.3.6',
    'numpy>=1.8.0',
    'pandas>=1.0.5',
    'pyyaml>=3.10',
    'scipy>=1.2.0',
    'tqdm>=4.8.4',
<<<<<<< HEAD
    'cached_property>=1.5.1',
=======
    'importlib_resources>=1.3; python_version < "3.9"',
>>>>>>> 7e416910
]
dynamic = ["version"]

[project.optional-dependencies]
plotly = [
    'plotly>=3.6.0',
    'psutil>=5.5.1'
]
docs = [
    'sphinx-bluebrain-theme',
    'sphinx-autorun',
]

[project.urls]
Homepage = "https://github.com/BlueBrain/NeuroM"
Repository = "https://github.com/BlueBrain/NeuroM.git"
Documentation = "https://neurom.readthedocs.io/"
Tracker = "https://github.com/BlueBrain/NeuroM/issues"

[project.scripts]
neurom = 'neurom.apps.cli:cli'

[tool.setuptools.packages.find]
include = ["neurom"]
namespaces = false

[tool.setuptools.package-data]
"*" = ["morph_check.yaml", "morph_stats.yaml"]

[tool.setuptools_scm]
local_scheme = "no-local-version"

[tool.pytest.ini_options]
testpaths = [
    "tests",
]

[tool.black]
line-length = 100
target-version = [
    'py38',
    'py39',
    'py310',
    'py311',
]
skip-string-normalization = true
include = 'neurom\/.*\.py$|tests\/.*\.py$|doc\/source\/conf\.py$|setup\.py$'

[tool.isort]
profile = "black"
line_length = 100<|MERGE_RESOLUTION|>--- conflicted
+++ resolved
@@ -35,11 +35,8 @@
     'pyyaml>=3.10',
     'scipy>=1.2.0',
     'tqdm>=4.8.4',
-<<<<<<< HEAD
     'cached_property>=1.5.1',
-=======
     'importlib_resources>=1.3; python_version < "3.9"',
->>>>>>> 7e416910
 ]
 dynamic = ["version"]
 
