# Copyright (c) 2015, Ecole Polytechnique Federale de Lausanne, Blue Brain Project
# All rights reserved.
#
# This file is part of NeuroM <https://github.com/BlueBrain/NeuroM>
#
# Redistribution and use in source and binary forms, with or without
# modification, are permitted provided that the following conditions are met:
#
#     1. Redistributions of source code must retain the above copyright
#        notice, this list of conditions and the following disclaimer.
#     2. Redistributions in binary form must reproduce the above copyright
#        notice, this list of conditions and the following disclaimer in the
#        documentation and/or other materials provided with the distribution.
#     3. Neither the name of the copyright holder nor the names of
#        its contributors may be used to endorse or promote products
#        derived from this software without specific prior written permission.
#
# THIS SOFTWARE IS PROVIDED BY THE COPYRIGHT HOLDERS AND CONTRIBUTORS "AS IS" AND
# ANY EXPRESS OR IMPLIED WARRANTIES, INCLUDING, BUT NOT LIMITED TO, THE IMPLIED
# WARRANTIES OF MERCHANTABILITY AND FITNESS FOR A PARTICULAR PURPOSE ARE
# DISCLAIMED. IN NO EVENT SHALL THE COPYRIGHT HOLDER OR CONTRIBUTORS BE LIABLE FOR ANY
# DIRECT, INDIRECT, INCIDENTAL, SPECIAL, EXEMPLARY, OR CONSEQUENTIAL DAMAGES
# (INCLUDING, BUT NOT LIMITED TO, PROCUREMENT OF SUBSTITUTE GOODS OR SERVICES;
# LOSS OF USE, DATA, OR PROFITS; OR BUSINESS INTERRUPTION) HOWEVER CAUSED AND
# ON ANY THEORY OF LIABILITY, WHETHER IN CONTRACT, STRICT LIABILITY, OR TORT
# (INCLUDING NEGLIGENCE OR OTHERWISE) ARISING IN ANY WAY OUT OF THE USE OF THIS
# SOFTWARE, EVEN IF ADVISED OF THE POSSIBILITY OF SUCH DAMAGE.

"""Test neurom.sectionfunc."""

import math
import warnings
from io import StringIO
from pathlib import Path
from unittest.mock import Mock

import pytest
import numpy as np
from numpy import testing as npt

from neurom import load_morphology, iter_sections
from neurom import morphmath
from neurom.features import section

DATA_PATH = Path(__file__).parent.parent / 'data'
H5_PATH = DATA_PATH / 'h5/v1/'
SWC_PATH = DATA_PATH / 'swc/'
NRN = load_morphology(H5_PATH / 'Neuron.h5')
SECTION_ID = 0


def test_section_points():
    sec = Mock(points=np.array([[0.0, 1.0, 2.0, 1.0], [3.0, 4.0, 5.0, 1.0], [6.0, 7.0, 8.0, 1.0]]))
    npt.assert_almost_equal(
        section.section_points(sec), [[0.0, 1.0, 2.0], [3.0, 4.0, 5.0], [6.0, 7.0, 8.0]]
    )


def test_section_length():
    sec = Mock(length=3.2)
    npt.assert_almost_equal(section.section_length(sec), 3.2)


def test_number_of_segments():
    sec = Mock(points=np.array([[0.0, 1.0, 2.0, 1.0], [3.0, 4.0, 5.0, 1.0], [6.0, 7.0, 8.0, 1.0]]))
    npt.assert_almost_equal(section.number_of_segments(sec), 2)


def test_section_taper_rate():
    # Note: taper rate is calculated on the diameters
    sec = Mock(points=np.array([[0.0, 0.0, 0.0, 2.0], [1.0, 0.0, 0.0, 1.0], [2.0, 0.0, 0.0, 0.0]]))
    npt.assert_almost_equal(section.taper_rate(sec), -2.0)


def test_segment_taper_rates():
    # Note: taper rate is calculated on the diameters
    sec = Mock(points=np.array([[0.0, 0.0, 0.0, 2.0], [1.0, 0.0, 0.0, 1.0], [2.0, 0.0, 0.0, 0.0]]))
    npt.assert_almost_equal(section.segment_taper_rates(sec), [-2.0, -2.0])


def test_section_path_length():
    m = load_morphology(
        """
    1  1    0  0  0    0.5 -1
    2  3    1  0  0    0.1  1
    3  3    2  0  0    0.1  2
    4  3    3  0  0    0.1  3
    5  3    2  1  0    0.1  3
    """,
        reader="swc",
    )

    sec = m.sections[1]
    npt.assert_almost_equal(section.section_path_length(sec), 2.0)


def test_section_area():
<<<<<<< HEAD
    sec = load_morphology(
        StringIO(
            u"""((CellBody) (0 0 0 2))
=======
    sec = load_morphology(StringIO(u"""((CellBody) (-1 0 0 2) (1 0 0 2))
>>>>>>> 22d3e261
                                    ((Dendrite)
                                     (0 0 0 2)
                                     (1 0 0 2))"""
        ),
        reader='asc',
    ).sections[SECTION_ID]
    area = section.section_area(sec)
    assert math.pi * 1 * 2 * 1 == area


def test_segment_areas():
<<<<<<< HEAD
    sec = load_morphology(
        StringIO(
            u"""((CellBody) (0 0 0 2))
=======
    sec = load_morphology(StringIO(u"""((CellBody) (-1 0 0 2) (1 0 0 2))
>>>>>>> 22d3e261
                                    ((Dendrite)
                                     (0 0 0 4)
                                     (1 0 0 4)
                                     (2 0 0 4))"""
        ),
        reader='asc',
    ).sections[SECTION_ID]

    npt.assert_allclose(section.segment_areas(sec), [2.0 * np.pi * 2.0 * 1.0] * 2)


def test_segment_volumes():
<<<<<<< HEAD
    sec = load_morphology(
        StringIO(
            u"""((CellBody) (0 0 0 2))
=======
    sec = load_morphology(StringIO(u"""((CellBody) (-1 0 0 2) (1 0 0 2))
>>>>>>> 22d3e261
                                    ((Dendrite)
                                     (0 0 0 4)
                                     (1 0 0 4)
                                     (2 0 0 4))"""
        ),
        reader='asc',
    ).sections[SECTION_ID]

    npt.assert_allclose(section.segment_areas(sec), [np.pi * 4.0 * 1.0] * 2)


def test_segment_mean_radii():
<<<<<<< HEAD
    sec = load_morphology(
        StringIO(
            u"""((CellBody) (0 0 0 2))
=======
    sec = load_morphology(StringIO(u"""((CellBody) (-1 0 0 2) (1 0 0 2))
>>>>>>> 22d3e261
                                    ((Dendrite)
                                     (0 0 0 2)
                                     (1 0 0 4)
                                     (2 0 0 6))"""
        ),
        reader='asc',
    ).sections[SECTION_ID]

    npt.assert_allclose(section.segment_mean_radii(sec), [1.5, 2.5])


def test_segment_midpoints():
<<<<<<< HEAD
    sec = load_morphology(
        StringIO(
            u"""((CellBody) (0 0 0 2))
=======
    sec = load_morphology(StringIO(u"""((CellBody) (-1 0 0 2) (1 0 0 2))
>>>>>>> 22d3e261
                                    ((Dendrite)
                                     (0 0 0 2)
                                     (1 0 0 4)
                                     (2 0 0 6))"""
        ),
        reader='asc',
    ).sections[SECTION_ID]

    npt.assert_allclose(section.segment_midpoints(sec), [[0.5, 0.0, 0.0], [1.5, 0.0, 0.0]])


def test_section_tortuosity():
<<<<<<< HEAD
    sec_a = load_morphology(
        StringIO(
            u"""
	((CellBody) (0 0 0 2))
=======
    sec_a = load_morphology(StringIO(u"""
	((CellBody) (-1 0 0 2) (1 0 0 2))
>>>>>>> 22d3e261
	((Dendrite)
    (0 0 0 2)
    (1 0 0 2)
    (2 0 0 2)
<<<<<<< HEAD
    (3 0 0 2))"""
        ),
        reader='asc',
    ).sections[SECTION_ID]

    sec_b = load_morphology(
        StringIO(
            u"""
    ((CellBody) (0 0 0 2))
=======
    (3 0 0 2))"""), reader='asc').sections[SECTION_ID]

    sec_b = load_morphology(StringIO(u"""
    ((CellBody) (-1 0 0 2) (1 0 0 2))
>>>>>>> 22d3e261
    ((Dendrite)
    (0 0 0 2)
    (1 0 0 2)
    (1 2 0 2)
    (0 2 0 2))"""
        ),
        reader='asc',
    ).sections[SECTION_ID]

    assert section.section_tortuosity(sec_a) == 1.0
    assert section.section_tortuosity(sec_b) == 4.0 / 2.0

    for s in iter_sections(NRN):
        assert section.section_tortuosity(s) == morphmath.section_length(
            s.points
        ) / morphmath.point_dist(s.points[0], s.points[-1])


def test_setion_tortuosity_single_point():
<<<<<<< HEAD
    sec = load_morphology(
        StringIO(
            u"""((CellBody) (0 0 0 2))
=======
    sec = load_morphology(StringIO(u"""((CellBody) (-1 0 0 2) (1 0 0 2))
>>>>>>> 22d3e261
                                   ((Dendrite)
                                    (1 2 3 2))"""
        ),
        reader='asc',
    ).sections[SECTION_ID]
    assert section.section_tortuosity(sec) == 1.0


def test_section_tortuosity_looping_section():
<<<<<<< HEAD
    sec = load_morphology(
        StringIO(
            u"""
    ((CellBody) (0 0 0 2))
=======
    sec = load_morphology(StringIO(u"""
    ((CellBody) (-1 0 0 2) (1 0 0 2))
>>>>>>> 22d3e261
    ((Dendrite)
    (0 0 0 2)
    (1 0 0 2)
    (1 2 0 2)
    (0 2 0 2)
    (0 0 0 2))"""
        ),
        reader='asc',
    ).sections[SECTION_ID]
    with warnings.catch_warnings(record=True):
        assert section.section_tortuosity(sec) == np.inf


def test_section_meander_angles():
<<<<<<< HEAD
    s0 = load_morphology(
        StringIO(
            u"""((CellBody) (0 0 0 0))
=======
    s0 = load_morphology(StringIO(u"""((CellBody) (-1 0 0 2) (1 0 0 2))
>>>>>>> 22d3e261
    ((Dendrite)
    (0 0 0 2)
    (1 0 0 2)
    (2 0 0 2)
    (3 0 0 2)
    (4 0 0 2))"""
        ),
        reader='asc',
    ).sections[SECTION_ID]
    assert section.section_meander_angles(s0) == [math.pi, math.pi, math.pi]

<<<<<<< HEAD
    s1 = load_morphology(
        StringIO(
            u"""((CellBody) (0 0 0 0))
=======
    s1 = load_morphology(StringIO(u"""((CellBody) (-1 0 0 2) (1 0 0 2))
>>>>>>> 22d3e261
    ((Dendrite)
    (0 0 0 2)
    (1 0 0 2)
    (1 1 0 2)
    (2 1 0 2)
    (2 2 0 2))"""
        ),
        reader='asc',
    ).sections[SECTION_ID]
    assert section.section_meander_angles(s1) == [math.pi / 2, math.pi / 2, math.pi / 2]

<<<<<<< HEAD
    s2 = load_morphology(
        StringIO(
            u"""((CellBody) (0 0 0 0))
=======
    s2 = load_morphology(StringIO(u"""((CellBody) (-1 0 0 2) (1 0 0 2))
>>>>>>> 22d3e261
    ((Dendrite)
    (0 0 0 2)
    (0 0 1 2)
    (0 0 2 2)
    (0 0 0 2))"""
        ),
        reader='asc',
    ).sections[SECTION_ID]
    assert section.section_meander_angles(s2) == [math.pi, 0.0]


def test_section_meander_angles_single_segment():
<<<<<<< HEAD
    s = load_morphology(
        StringIO(
            u"""((CellBody) (0 0 0 0))
=======
    s = load_morphology(StringIO(u"""((CellBody) (-1 0 0 2) (1 0 0 2))
>>>>>>> 22d3e261
    ((Dendrite)
    (0 0 0 2)
    (1 1 1 2))"""
        ),
        reader='asc',
    ).sections[SECTION_ID]
    assert len(section.section_meander_angles(s)) == 0


def test_strahler_order():
    path = Path(SWC_PATH, 'strahler.swc')
    n = load_morphology(path)
    strahler_order = section.strahler_order(n.neurites[0].root_node)
    assert strahler_order == 4


def test_locate_segment_position():
<<<<<<< HEAD
    s = load_morphology(
        StringIO(
            u"""((CellBody) (0 0 0 0))
=======
    s = load_morphology(StringIO(u"""((CellBody) (-1 0 0 2) (1 0 0 2))
>>>>>>> 22d3e261
    ((Dendrite)
    (0 0 0 0)
    (3 0 4 200)
    (6 4 4 400))"""
        ),
        reader='asc',
    ).sections[SECTION_ID]

    assert section.locate_segment_position(s, 0.0) == (0, 0.0)
    assert section.locate_segment_position(s, 0.25) == (0, 2.5)
    assert section.locate_segment_position(s, 0.75) == (1, 2.5)
    assert section.locate_segment_position(s, 1.0) == (1, 5.0)

    with pytest.raises(ValueError):
        section.locate_segment_position(s, 1.1)
    with pytest.raises(ValueError):
        section.locate_segment_position(s, -0.1)


def test_mean_radius():
<<<<<<< HEAD
    n = load_morphology(
        StringIO(
            u"""
    ((CellBody)
     (0 0 0 1))
=======
    n = load_morphology(StringIO(u"""
    ((CellBody) (-1 0 0 2) (1 0 0 2))
>>>>>>> 22d3e261

    ((Dendrite)
    (0 0 0 0)
    (3 0 4 200)
    (6 4 4 400))"""
        ),
        reader='asc',
    )

    assert section.section_mean_radius(n.neurites[0]) == 100.0<|MERGE_RESOLUTION|>--- conflicted
+++ resolved
@@ -95,13 +95,7 @@
 
 
 def test_section_area():
-<<<<<<< HEAD
-    sec = load_morphology(
-        StringIO(
-            u"""((CellBody) (0 0 0 2))
-=======
-    sec = load_morphology(StringIO(u"""((CellBody) (-1 0 0 2) (1 0 0 2))
->>>>>>> 22d3e261
+    sec = load_morphology(StringIO(u"""((CellBody) (-1 0 0 2) (1 0 0 2))
                                     ((Dendrite)
                                      (0 0 0 2)
                                      (1 0 0 2))"""
@@ -113,13 +107,7 @@
 
 
 def test_segment_areas():
-<<<<<<< HEAD
-    sec = load_morphology(
-        StringIO(
-            u"""((CellBody) (0 0 0 2))
-=======
-    sec = load_morphology(StringIO(u"""((CellBody) (-1 0 0 2) (1 0 0 2))
->>>>>>> 22d3e261
+    sec = load_morphology(StringIO(u"""((CellBody) (-1 0 0 2) (1 0 0 2))
                                     ((Dendrite)
                                      (0 0 0 4)
                                      (1 0 0 4)
@@ -132,13 +120,7 @@
 
 
 def test_segment_volumes():
-<<<<<<< HEAD
-    sec = load_morphology(
-        StringIO(
-            u"""((CellBody) (0 0 0 2))
-=======
-    sec = load_morphology(StringIO(u"""((CellBody) (-1 0 0 2) (1 0 0 2))
->>>>>>> 22d3e261
+    sec = load_morphology(StringIO(u"""((CellBody) (-1 0 0 2) (1 0 0 2))
                                     ((Dendrite)
                                      (0 0 0 4)
                                      (1 0 0 4)
@@ -151,13 +133,7 @@
 
 
 def test_segment_mean_radii():
-<<<<<<< HEAD
-    sec = load_morphology(
-        StringIO(
-            u"""((CellBody) (0 0 0 2))
-=======
-    sec = load_morphology(StringIO(u"""((CellBody) (-1 0 0 2) (1 0 0 2))
->>>>>>> 22d3e261
+    sec = load_morphology(StringIO(u"""((CellBody) (-1 0 0 2) (1 0 0 2))
                                     ((Dendrite)
                                      (0 0 0 2)
                                      (1 0 0 4)
@@ -170,13 +146,7 @@
 
 
 def test_segment_midpoints():
-<<<<<<< HEAD
-    sec = load_morphology(
-        StringIO(
-            u"""((CellBody) (0 0 0 2))
-=======
-    sec = load_morphology(StringIO(u"""((CellBody) (-1 0 0 2) (1 0 0 2))
->>>>>>> 22d3e261
+    sec = load_morphology(StringIO(u"""((CellBody) (-1 0 0 2) (1 0 0 2))
                                     ((Dendrite)
                                      (0 0 0 2)
                                      (1 0 0 4)
@@ -189,35 +159,16 @@
 
 
 def test_section_tortuosity():
-<<<<<<< HEAD
-    sec_a = load_morphology(
-        StringIO(
-            u"""
-	((CellBody) (0 0 0 2))
-=======
     sec_a = load_morphology(StringIO(u"""
 	((CellBody) (-1 0 0 2) (1 0 0 2))
->>>>>>> 22d3e261
 	((Dendrite)
     (0 0 0 2)
     (1 0 0 2)
     (2 0 0 2)
-<<<<<<< HEAD
-    (3 0 0 2))"""
-        ),
-        reader='asc',
-    ).sections[SECTION_ID]
-
-    sec_b = load_morphology(
-        StringIO(
-            u"""
-    ((CellBody) (0 0 0 2))
-=======
     (3 0 0 2))"""), reader='asc').sections[SECTION_ID]
 
     sec_b = load_morphology(StringIO(u"""
     ((CellBody) (-1 0 0 2) (1 0 0 2))
->>>>>>> 22d3e261
     ((Dendrite)
     (0 0 0 2)
     (1 0 0 2)
@@ -237,13 +188,7 @@
 
 
 def test_setion_tortuosity_single_point():
-<<<<<<< HEAD
-    sec = load_morphology(
-        StringIO(
-            u"""((CellBody) (0 0 0 2))
-=======
-    sec = load_morphology(StringIO(u"""((CellBody) (-1 0 0 2) (1 0 0 2))
->>>>>>> 22d3e261
+    sec = load_morphology(StringIO(u"""((CellBody) (-1 0 0 2) (1 0 0 2))
                                    ((Dendrite)
                                     (1 2 3 2))"""
         ),
@@ -253,15 +198,8 @@
 
 
 def test_section_tortuosity_looping_section():
-<<<<<<< HEAD
-    sec = load_morphology(
-        StringIO(
-            u"""
-    ((CellBody) (0 0 0 2))
-=======
     sec = load_morphology(StringIO(u"""
     ((CellBody) (-1 0 0 2) (1 0 0 2))
->>>>>>> 22d3e261
     ((Dendrite)
     (0 0 0 2)
     (1 0 0 2)
@@ -276,13 +214,7 @@
 
 
 def test_section_meander_angles():
-<<<<<<< HEAD
-    s0 = load_morphology(
-        StringIO(
-            u"""((CellBody) (0 0 0 0))
-=======
     s0 = load_morphology(StringIO(u"""((CellBody) (-1 0 0 2) (1 0 0 2))
->>>>>>> 22d3e261
     ((Dendrite)
     (0 0 0 2)
     (1 0 0 2)
@@ -294,13 +226,7 @@
     ).sections[SECTION_ID]
     assert section.section_meander_angles(s0) == [math.pi, math.pi, math.pi]
 
-<<<<<<< HEAD
-    s1 = load_morphology(
-        StringIO(
-            u"""((CellBody) (0 0 0 0))
-=======
     s1 = load_morphology(StringIO(u"""((CellBody) (-1 0 0 2) (1 0 0 2))
->>>>>>> 22d3e261
     ((Dendrite)
     (0 0 0 2)
     (1 0 0 2)
@@ -312,13 +238,7 @@
     ).sections[SECTION_ID]
     assert section.section_meander_angles(s1) == [math.pi / 2, math.pi / 2, math.pi / 2]
 
-<<<<<<< HEAD
-    s2 = load_morphology(
-        StringIO(
-            u"""((CellBody) (0 0 0 0))
-=======
     s2 = load_morphology(StringIO(u"""((CellBody) (-1 0 0 2) (1 0 0 2))
->>>>>>> 22d3e261
     ((Dendrite)
     (0 0 0 2)
     (0 0 1 2)
@@ -331,13 +251,7 @@
 
 
 def test_section_meander_angles_single_segment():
-<<<<<<< HEAD
-    s = load_morphology(
-        StringIO(
-            u"""((CellBody) (0 0 0 0))
-=======
     s = load_morphology(StringIO(u"""((CellBody) (-1 0 0 2) (1 0 0 2))
->>>>>>> 22d3e261
     ((Dendrite)
     (0 0 0 2)
     (1 1 1 2))"""
@@ -355,13 +269,7 @@
 
 
 def test_locate_segment_position():
-<<<<<<< HEAD
-    s = load_morphology(
-        StringIO(
-            u"""((CellBody) (0 0 0 0))
-=======
     s = load_morphology(StringIO(u"""((CellBody) (-1 0 0 2) (1 0 0 2))
->>>>>>> 22d3e261
     ((Dendrite)
     (0 0 0 0)
     (3 0 4 200)
@@ -382,16 +290,8 @@
 
 
 def test_mean_radius():
-<<<<<<< HEAD
-    n = load_morphology(
-        StringIO(
-            u"""
-    ((CellBody)
-     (0 0 0 1))
-=======
     n = load_morphology(StringIO(u"""
     ((CellBody) (-1 0 0 2) (1 0 0 2))
->>>>>>> 22d3e261
 
     ((Dendrite)
     (0 0 0 0)
