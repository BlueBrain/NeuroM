# Copyright (c) 2015, Ecole Polytechnique Federale de Lausanne, Blue Brain Project
# All rights reserved.
#
# This file is part of NeuroM <https://github.com/BlueBrain/NeuroM>
#
# Redistribution and use in source and binary forms, with or without
# modification, are permitted provided that the following conditions are met:
#
#     1. Redistributions of source code must retain the above copyright
#        notice, this list of conditions and the following disclaimer.
#     2. Redistributions in binary form must reproduce the above copyright
#        notice, this list of conditions and the following disclaimer in the
#        documentation and/or other materials provided with the distribution.
#     3. Neither the name of the copyright holder nor the names of
#        its contributors may be used to endorse or promote products
#        derived from this software without specific prior written permission.
#
# THIS SOFTWARE IS PROVIDED BY THE COPYRIGHT HOLDERS AND CONTRIBUTORS "AS IS" AND
# ANY EXPRESS OR IMPLIED WARRANTIES, INCLUDING, BUT NOT LIMITED TO, THE IMPLIED
# WARRANTIES OF MERCHANTABILITY AND FITNESS FOR A PARTICULAR PURPOSE ARE
# DISCLAIMED. IN NO EVENT SHALL THE COPYRIGHT HOLDER OR CONTRIBUTORS BE LIABLE FOR ANY
# DIRECT, INDIRECT, INCIDENTAL, SPECIAL, EXEMPLARY, OR CONSEQUENTIAL DAMAGES
# (INCLUDING, BUT NOT LIMITED TO, PROCUREMENT OF SUBSTITUTE GOODS OR SERVICES;
# LOSS OF USE, DATA, OR PROFITS; OR BUSINESS INTERRUPTION) HOWEVER CAUSED AND
# ON ANY THEORY OF LIABILITY, WHETHER IN CONTRACT, STRICT LIABILITY, OR TORT
# (INCLUDING NEGLIGENCE OR OTHERWISE) ARISING IN ANY WAY OUT OF THE USE OF THIS
# SOFTWARE, EVEN IF ADVISED OF THE POSSIBILITY OF SUCH DAMAGE.

"""Test ``neurom.features.get`` function."""
import itertools
import math
from io import StringIO
from pathlib import Path

import neurom as nm
import numpy as np
from neurom import features, iter_sections, load_morphology, load_morphologies
from neurom.core.population import Population
from neurom.core.types import NeuriteType
from neurom.exceptions import NeuroMError
from neurom.features import neurite, NameSpace

import pytest
from numpy import testing as npt
from numpy.testing import assert_allclose

DATA_PATH = Path(__file__).parent.parent / 'data'
NRN_FILES = [
    DATA_PATH / 'h5/v1' / f for f in ('Neuron.h5', 'Neuron_2_branch.h5', 'bio_neuron-001.h5')
]
POP = load_morphologies(NRN_FILES)
NRN = POP[0]

SWC_PATH = DATA_PATH / 'swc'
NEURON_PATH = SWC_PATH / 'Neuron.swc'
NEURON = load_morphology(NEURON_PATH)
NEURITES = (
    NeuriteType.axon,
    NeuriteType.apical_dendrite,
    NeuriteType.basal_dendrite,
    NeuriteType.all,
)


def _stats(seq):
    seq = list(itertools.chain(*seq)) if isinstance(seq[0], list) else seq
    return np.min(seq), np.max(seq), np.sum(seq), np.mean(seq)


def test_get_raises():
    with pytest.raises(
        NeuroMError,
        match='Only Neurite, Morphology, Population or list, tuple of Neurite, Morphology',
    ):
        features.get('soma_radius', (n for n in POP))
    with pytest.raises(NeuroMError, match='Cant apply "invalid" feature'):
        features.get('invalid', NRN)


def test_register_existing_feature():
    with pytest.raises(NeuroMError):
        features._register_feature(NameSpace.NEURITE, 'total_area', lambda n: None, ())
    with pytest.raises(NeuroMError):
        features._register_feature(NameSpace.NEURON, 'total_length_per_neurite', lambda n: None, ())
    with pytest.raises(NeuroMError):
        features._register_feature(NameSpace.POPULATION, 'sholl_frequency', lambda n: None, ())


def test_number_of_sections():
    assert features.get('number_of_sections', POP) == [84, 42, 202]
    assert features.get('number_of_sections', POP, neurite_type=NeuriteType.all) == [84, 42, 202]
    assert features.get('number_of_sections', POP, neurite_type=NeuriteType.axon) == [21, 21, 179]
    assert features.get('number_of_sections', POP, neurite_type=NeuriteType.apical_dendrite) == [
        21,
        0,
        0,
    ]
    assert features.get('number_of_sections', POP, neurite_type=NeuriteType.basal_dendrite) == [
        42,
        21,
        23,
    ]

    assert features.get('number_of_sections', NEURON) == 84
    assert features.get('number_of_sections', NEURON, neurite_type=NeuriteType.all) == 84
    assert features.get('number_of_sections', NEURON, neurite_type=NeuriteType.axon) == 21
    assert features.get('number_of_sections', NEURON, neurite_type=NeuriteType.basal_dendrite) == 42
    assert (
        features.get('number_of_sections', NEURON, neurite_type=NeuriteType.apical_dendrite) == 21
    )

    assert features.get('number_of_sections', NEURON.neurites) == [21, 21, 21, 21]
    assert features.get('number_of_sections', NEURON.neurites[0]) == 21

    assert features.get('number_of_sections', NEURON, neurite_type=NeuriteType.soma) == 0
    assert features.get('number_of_sections', NEURON, neurite_type=NeuriteType.undefined) == 0


def test_max_radial_distance():
    assert_allclose(features.get('max_radial_distance', POP), [99.62086, 94.43019, 1072.9137])
    assert_allclose(
        features.get('max_radial_distance', POP, neurite_type=NeuriteType.all),
        [99.62086, 94.43019, 1072.9137],
    )
    assert_allclose(
        features.get('max_radial_distance', POP, neurite_type=NeuriteType.axon),
        [82.52528, 82.44438, 1072.9137],
    )
    assert_allclose(
        features.get('max_radial_distance', POP, neurite_type=NeuriteType.basal_dendrite),
        [94.36033, 94.43019, 209.92587],
    )

    assert_allclose(features.get('max_radial_distance', NRN), 99.62086)
    assert_allclose(
        features.get('max_radial_distance', NRN, neurite_type=NeuriteType.all), 99.62086
    )
    assert_allclose(
        features.get('max_radial_distance', NRN, neurite_type=NeuriteType.apical_dendrite), 99.62086
    )

    assert_allclose(
        features.get('max_radial_distance', NRN.neurites), [99.58946, 80.05163, 94.433426, 82.44254]
    )
    assert_allclose(features.get('max_radial_distance', NRN.neurites[0]), 99.58946)


def test_section_tortuosity():
    assert_allclose(
        _stats(features.get('section_tortuosity', POP)), (1.0, 4.657, 440.408, 1.342), rtol=1e-3
    )
    assert_allclose(
        _stats(features.get('section_tortuosity', POP, neurite_type=NeuriteType.all)),
        (1.0, 4.657, 440.408, 1.342),
        rtol=1e-3,
    )
    assert_allclose(
        _stats(features.get('section_tortuosity', POP, neurite_type=NeuriteType.apical_dendrite)),
        (1.070, 1.573, 26.919, 1.281),
        rtol=1e-3,
    )
    assert_allclose(
        _stats(features.get('section_tortuosity', POP, neurite_type=NeuriteType.basal_dendrite)),
        (1.042, 1.674, 106.596, 1.239),
        rtol=1e-3,
    )

    assert_allclose(
        _stats(features.get('section_tortuosity', NRN)), (1.070, 1.573, 106.424, 1.266), rtol=1e-3
    )
    assert_allclose(
        _stats(features.get('section_tortuosity', NRN, neurite_type=NeuriteType.all)),
        (1.070, 1.573, 106.424, 1.266),
        rtol=1e-3,
    )
    assert_allclose(
        _stats(features.get('section_tortuosity', NRN, neurite_type=NeuriteType.apical_dendrite)),
        (1.070, 1.573, 26.919, 1.281),
        rtol=1e-3,
    )
    assert_allclose(
        _stats(features.get('section_tortuosity', NRN, neurite_type=NeuriteType.basal_dendrite)),
        (1.078, 1.550, 51.540, 1.227),
        rtol=1e-3,
    )


def test_number_of_segments():
    assert features.get('number_of_segments', POP) == [840, 419, 5179]
    assert features.get('number_of_segments', POP, neurite_type=NeuriteType.all) == [840, 419, 5179]
    assert features.get('number_of_segments', POP, neurite_type=NeuriteType.axon) == [
        210,
        209,
        4508,
    ]
    assert features.get('number_of_segments', POP, neurite_type=NeuriteType.apical_dendrite) == [
        210,
        0,
        0,
    ]
    assert features.get('number_of_segments', POP, neurite_type=NeuriteType.basal_dendrite) == [
        420,
        210,
        671,
    ]

    assert features.get('number_of_segments', NRN) == 840
    assert features.get('number_of_segments', NRN, neurite_type=NeuriteType.all) == 840
    assert features.get('number_of_segments', NRN, neurite_type=NeuriteType.axon) == 210
    assert features.get('number_of_segments', NRN, neurite_type=NeuriteType.apical_dendrite) == 210
    assert features.get('number_of_segments', NRN, neurite_type=NeuriteType.basal_dendrite) == 420


def test_number_of_neurites():
    assert features.get('number_of_neurites', POP) == [4, 2, 4]
    assert features.get('number_of_neurites', POP, neurite_type=NeuriteType.all) == [4, 2, 4]
    assert features.get('number_of_neurites', POP, neurite_type=NeuriteType.axon) == [1, 1, 1]
    assert features.get('number_of_neurites', POP, neurite_type=NeuriteType.apical_dendrite) == [
        1,
        0,
        0,
    ]
    assert features.get('number_of_neurites', POP, neurite_type=NeuriteType.basal_dendrite) == [
        2,
        1,
        3,
    ]

    assert features.get('number_of_neurites', NRN) == 4
    assert features.get('number_of_neurites', NRN, neurite_type=NeuriteType.all) == 4
    assert features.get('number_of_neurites', NRN, neurite_type=NeuriteType.axon) == 1
    assert features.get('number_of_neurites', NRN, neurite_type=NeuriteType.apical_dendrite) == 1
    assert features.get('number_of_neurites', NRN, neurite_type=NeuriteType.basal_dendrite) == 2


def test_number_of_bifurcations():
    assert features.get('number_of_bifurcations', POP) == [40, 20, 97]
    assert features.get('number_of_bifurcations', POP, neurite_type=NeuriteType.all) == [40, 20, 97]
    assert features.get('number_of_bifurcations', POP, neurite_type=NeuriteType.axon) == [
        10,
        10,
        87,
    ]
    assert features.get(
        'number_of_bifurcations', POP, neurite_type=NeuriteType.apical_dendrite
    ) == [10, 0, 0]
    assert features.get('number_of_bifurcations', POP, neurite_type=NeuriteType.basal_dendrite) == [
        20,
        10,
        10,
    ]

    assert features.get('number_of_bifurcations', NRN) == 40
    assert features.get('number_of_bifurcations', NRN, neurite_type=NeuriteType.all) == 40
    assert features.get('number_of_bifurcations', NRN, neurite_type=NeuriteType.axon) == 10
    assert (
        features.get('number_of_bifurcations', NRN, neurite_type=NeuriteType.apical_dendrite) == 10
    )
    assert (
        features.get('number_of_bifurcations', NRN, neurite_type=NeuriteType.basal_dendrite) == 20
    )


def test_number_of_forking_points():
    assert features.get('number_of_forking_points', POP) == [40, 20, 98]
    assert features.get('number_of_forking_points', POP, neurite_type=NeuriteType.all) == [
        40,
        20,
        98,
    ]
    assert features.get('number_of_forking_points', POP, neurite_type=NeuriteType.axon) == [
        10,
        10,
        88,
    ]
    assert features.get(
        'number_of_forking_points', POP, neurite_type=NeuriteType.apical_dendrite
    ) == [10, 0, 0]
    assert features.get(
        'number_of_forking_points', POP, neurite_type=NeuriteType.basal_dendrite
    ) == [20, 10, 10]

    assert features.get('number_of_forking_points', NRN) == 40
    assert features.get('number_of_forking_points', NRN, neurite_type=NeuriteType.all) == 40
    assert features.get('number_of_forking_points', NRN, neurite_type=NeuriteType.axon) == 10
    assert (
        features.get('number_of_forking_points', NRN, neurite_type=NeuriteType.apical_dendrite)
        == 10
    )
    assert (
        features.get('number_of_forking_points', NRN, neurite_type=NeuriteType.basal_dendrite) == 20
    )


def test_number_of_leaves():
    assert features.get('number_of_leaves', POP) == [44, 22, 103]
    assert features.get('number_of_leaves', POP, neurite_type=NeuriteType.all) == [44, 22, 103]
    assert features.get('number_of_leaves', POP, neurite_type=NeuriteType.axon) == [11, 11, 90]
    assert features.get('number_of_leaves', POP, neurite_type=NeuriteType.apical_dendrite) == [
        11,
        0,
        0,
    ]
    assert features.get('number_of_leaves', POP, neurite_type=NeuriteType.basal_dendrite) == [
        22,
        11,
        13,
    ]

    assert features.get('number_of_leaves', NRN) == 44
    assert features.get('number_of_leaves', NRN, neurite_type=NeuriteType.all) == 44
    assert features.get('number_of_leaves', NRN, neurite_type=NeuriteType.axon) == 11
    assert features.get('number_of_leaves', NRN, neurite_type=NeuriteType.apical_dendrite) == 11
    assert features.get('number_of_leaves', NRN, neurite_type=NeuriteType.basal_dendrite) == 22


def test_total_length():
    assert_allclose(
        features.get('total_length', POP),
        [840.68522362011538, 418.83424432013902, 13250.825773939932],
    )
    assert_allclose(
        features.get('total_length', POP, neurite_type=NeuriteType.all),
        [840.68522362011538, 418.83424432013902, 13250.825773939932],
    )
    assert_allclose(
        features.get('total_length', POP, neurite_type=NeuriteType.axon),
        [207.8797736031714, 207.81088341560977, 11767.156115224638],
    )
    assert_allclose(
        features.get('total_length', POP, neurite_type=NeuriteType.apical_dendrite),
        [214.37302709169489, 0, 0],
    )
    assert_allclose(
        features.get('total_length', POP, neurite_type=NeuriteType.basal_dendrite),
        [418.43242292524889, 211.02336090452931, 1483.6696587152967],
    )

    assert_allclose(
        features.get('total_length', NEURON, neurite_type=NeuriteType.axon), 207.87975221
    )
    assert_allclose(
        features.get('total_length', NEURON, neurite_type=NeuriteType.basal_dendrite), 418.432424
    )
    assert_allclose(
        features.get('total_length', NEURON, neurite_type=NeuriteType.apical_dendrite), 214.37304578
    )
    assert_allclose(
        features.get('total_length', NEURON, neurite_type=NeuriteType.axon), 207.87975221
    )
    assert_allclose(
        features.get('total_length', NEURON, neurite_type=NeuriteType.basal_dendrite), 418.43241644
    )
    assert_allclose(
        features.get('total_length', NEURON, neurite_type=NeuriteType.apical_dendrite), 214.37304578
    )


def test_trunk_angles():
    trunk_angles_pop = features.get('trunk_angles', POP, neurite_type=NeuriteType.basal_dendrite)
    trunk_angles_morphs = features.get(
        'trunk_angles', [i for i in POP], neurite_type=NeuriteType.basal_dendrite
    )
    trunk_angles_morphs_2 = np.concatenate(
        [features.get('trunk_angles', i, neurite_type=NeuriteType.basal_dendrite) for i in POP]
    ).tolist()

    assert trunk_angles_pop == trunk_angles_morphs == trunk_angles_morphs_2


def test_neurite_lengths():
    actual = features.get('total_length_per_neurite', POP, neurite_type=NeuriteType.basal_dendrite)
    expected = [
        207.31504917144775,
        211.11737489700317,
        211.02336168289185,
        501.28893661499023,
        133.21348762512207,
        849.1672043800354,
    ]
    for a, e in zip(actual, expected):
        assert_allclose(a, e)

    assert_allclose(
        features.get('total_length_per_neurite', NEURON, neurite_type=NeuriteType.axon),
        (207.87975221,),
    )
    assert_allclose(
        features.get('total_length_per_neurite', NEURON, neurite_type=NeuriteType.basal_dendrite),
        (211.11737442, 207.31504202),
    )
    assert_allclose(
        features.get('total_length_per_neurite', NEURON, neurite_type=NeuriteType.apical_dendrite),
        (214.37304578,),
    )


def test_segment_radii():
    assert_allclose(
        _stats(features.get('segment_radii', POP)),
        (0.079999998211860657, 1.2150000333786011, 1301.9191725363567, 0.20222416473071708),
    )
    assert_allclose(
        _stats(features.get('segment_radii', POP, neurite_type=NeuriteType.all)),
        (0.079999998211860657, 1.2150000333786011, 1301.9191725363567, 0.20222416473071708),
    )
    assert_allclose(
        _stats(features.get('segment_radii', POP, neurite_type=NeuriteType.apical_dendrite)),
        (0.13142434507608414, 1.0343990325927734, 123.41135908663273, 0.58767313850777492),
    )
    assert_allclose(
        _stats(features.get('segment_radii', POP, neurite_type=NeuriteType.basal_dendrite)),
        (0.079999998211860657, 1.2150000333786011, 547.43900821779164, 0.42078324997524336),
    )

    assert_allclose(
        _stats(features.get('segment_radii', NRN)),
        (0.12087134271860123, 1.0343990325927734, 507.01994501426816, 0.60359517263603357),
    )
    assert_allclose(
        _stats(features.get('segment_radii', NRN, neurite_type=NeuriteType.all)),
        (0.12087134271860123, 1.0343990325927734, 507.01994501426816, 0.60359517263603357),
    )
    assert_allclose(
        _stats(features.get('segment_radii', NRN, neurite_type=NeuriteType.apical_dendrite)),
        (0.13142434507608414, 1.0343990325927734, 123.41135908663273, 0.58767313850777492),
    )
    assert_allclose(
        _stats(features.get('segment_radii', NRN, neurite_type=NeuriteType.basal_dendrite)),
        (0.14712842553853989, 1.0215770602226257, 256.71241207793355, 0.61122002875698467),
    )


def test_segment_meander_angles():
    assert_allclose(
        _stats(features.get('segment_meander_angles', POP)),
        (0.0, 3.1415, 14637.9776, 2.3957),
        rtol=1e-3,
    )
    assert_allclose(
        _stats(features.get('segment_meander_angles', POP, neurite_type=NeuriteType.all)),
        (0.0, 3.1415, 14637.9776, 2.3957),
        rtol=1e-3,
    )
    assert_allclose(
        _stats(
            features.get('segment_meander_angles', POP, neurite_type=NeuriteType.apical_dendrite)
        ),
        (0.3261, 3.0939, 461.9816, 2.4443),
        rtol=1e-4,
    )
    assert_allclose(
        _stats(
            features.get('segment_meander_angles', POP, neurite_type=NeuriteType.basal_dendrite)
        ),
        (0.0, 3.1415, 2926.2411, 2.4084),
        rtol=1e-4,
    )

    assert_allclose(
        _stats(features.get('segment_meander_angles', NRN)),
        (0.32610, 3.12996, 1842.35, 2.43697),
        rtol=1e-5,
    )
    assert_allclose(
        _stats(features.get('segment_meander_angles', NRN, neurite_type=NeuriteType.all)),
        (0.32610, 3.12996, 1842.35, 2.43697),
        rtol=1e-5,
    )
    assert_allclose(
        _stats(
            features.get('segment_meander_angles', NRN, neurite_type=NeuriteType.apical_dendrite)
        ),
        (0.32610, 3.09392, 461.981, 2.44434),
        rtol=1e-5,
    )
    assert_allclose(
        _stats(
            features.get('segment_meander_angles', NRN, neurite_type=NeuriteType.basal_dendrite)
        ),
        (0.47318, 3.12996, 926.338, 2.45063),
        rtol=1e-4,
    )


def test_segment_meander_angles_single_section():
<<<<<<< HEAD
    m = nm.load_morphology(
        StringIO(
            u"""((CellBody) (0 0 0 0))
=======
    m = nm.load_morphology(StringIO(u"""((CellBody) (-1 0 0 2) (1 0 0 2))
>>>>>>> 22d3e261
                                      ((Dendrite)
                                       (0 0 0 2)
                                       (1 0 0 2)
                                       (1 1 0 2)
                                       (2 1 0 2)
                                       (2 2 0 2)))"""
        ),
        reader='asc',
    )
    nrt = m.neurites[0]
    pop = [m]

    ref = [math.pi / 2, math.pi / 2, math.pi / 2]

    assert ref == features.get('segment_meander_angles', nrt)
    assert ref == features.get('segment_meander_angles', m)
    assert ref == features.get('segment_meander_angles', pop)


def test_neurite_volumes():
    assert_allclose(
        _stats(features.get('total_volume_per_neurite', POP)),
        (28.356406629821159, 281.24754646913954, 2249.4613918388391, 224.9461391838839),
    )
    assert_allclose(
        _stats(features.get('total_volume_per_neurite', POP, neurite_type=NeuriteType.all)),
        (28.356406629821159, 281.24754646913954, 2249.4613918388391, 224.9461391838839),
    )
    assert_allclose(
        _stats(features.get('total_volume_per_neurite', POP, neurite_type=NeuriteType.axon)),
        (276.58135508666612, 277.5357232437392, 830.85568094763551, 276.95189364921185),
    )
    assert_allclose(
        _stats(
            features.get('total_volume_per_neurite', POP, neurite_type=NeuriteType.apical_dendrite)
        ),
        (271.94122143951864, 271.94122143951864, 271.94122143951864, 271.94122143951864),
    )
    assert_allclose(
        _stats(
            features.get('total_volume_per_neurite', POP, neurite_type=NeuriteType.basal_dendrite)
        ),
        (28.356406629821159, 281.24754646913954, 1146.6644894516851, 191.1107482419475),
    )

    assert_allclose(
        _stats(features.get('total_volume_per_neurite', NRN)),
        (271.9412, 281.2475, 1104.907, 276.2269),
        rtol=1e-5,
    )
    assert_allclose(
        _stats(features.get('total_volume_per_neurite', NRN, neurite_type=NeuriteType.all)),
        (271.9412, 281.2475, 1104.907, 276.2269),
        rtol=1e-5,
    )
    assert_allclose(
        _stats(features.get('total_volume_per_neurite', NRN, neurite_type=NeuriteType.axon)),
        (276.7386, 276.7386, 276.7386, 276.7386),
        rtol=1e-5,
    )
    assert_allclose(
        _stats(
            features.get('total_volume_per_neurite', NRN, neurite_type=NeuriteType.apical_dendrite)
        ),
        (271.9412, 271.9412, 271.9412, 271.9412),
        rtol=1e-5,
    )
    assert_allclose(
        _stats(
            features.get('total_volume_per_neurite', NRN, neurite_type=NeuriteType.basal_dendrite)
        ),
        (274.9803, 281.2475, 556.2279, 278.1139),
        rtol=1e-5,
    )


def test_neurite_density():
    assert_allclose(
        _stats(features.get('neurite_volume_density', POP)),
        (6.1847539631150784e-06, 0.52464681266899216, 1.9767794901940539, 0.19767794901940539),
    )
    assert_allclose(
        _stats(features.get('neurite_volume_density', POP, neurite_type=NeuriteType.all)),
        (6.1847539631150784e-06, 0.52464681266899216, 1.9767794901940539, 0.19767794901940539),
    )
    assert_allclose(
        _stats(features.get('neurite_volume_density', POP, neurite_type=NeuriteType.axon)),
        (6.1847539631150784e-06, 0.26465213325053372, 0.5275513670655404, 0.1758504556885134),
        1e-6,
    )
    assert_allclose(
        _stats(
            features.get('neurite_volume_density', POP, neurite_type=NeuriteType.apical_dendrite)
        ),
        (0.43756606998299519, 0.43756606998299519, 0.43756606998299519, 0.43756606998299519),
    )
    assert_allclose(
        _stats(
            features.get('neurite_volume_density', POP, neurite_type=NeuriteType.basal_dendrite)
        ),
        (0.00034968816544949771, 0.52464681266899216, 1.0116620531455183, 0.16861034219091972),
    )

    assert_allclose(
        _stats(features.get('neurite_volume_density', NRN)),
        (0.24068543213643726, 0.52464681266899216, 1.4657913638494682, 0.36644784096236704),
    )
    assert_allclose(
        _stats(features.get('neurite_volume_density', NRN, neurite_type=NeuriteType.all)),
        (0.24068543213643726, 0.52464681266899216, 1.4657913638494682, 0.36644784096236704),
    )
    assert_allclose(
        _stats(features.get('neurite_volume_density', NRN, neurite_type=NeuriteType.axon)),
        (0.26289304906104355, 0.26289304906104355, 0.26289304906104355, 0.26289304906104355),
    )
    assert_allclose(
        _stats(
            features.get('neurite_volume_density', NRN, neurite_type=NeuriteType.apical_dendrite)
        ),
        (0.43756606998299519, 0.43756606998299519, 0.43756606998299519, 0.43756606998299519),
    )
    assert_allclose(
        _stats(
            features.get('neurite_volume_density', NRN, neurite_type=NeuriteType.basal_dendrite)
        ),
        (0.24068543213643726, 0.52464681266899216, 0.76533224480542938, 0.38266612240271469),
    )


def test_morphology_volume_density():
    volume_density = features.get("volume_density", NEURON)

    # volume density should not be calculated as the sum of the neurite volume densities,
    # because it is not additive
    volume_density_from_neurites = sum(
        features.get("volume_density", neu) for neu in NEURON.neurites
    )

    # calculating the convex hull per neurite results into smaller hull volumes and higher
    # neurite_volume / hull_volume ratios
    assert not np.isclose(volume_density, volume_density_from_neurites)
    assert volume_density < volume_density_from_neurites


def test_section_lengths():
    ref_seclen = [n.length for n in iter_sections(NEURON)]
    seclen = features.get('section_lengths', NEURON)
    assert len(seclen) == 84
    assert_allclose(seclen, ref_seclen)

    s = features.get('section_lengths', NEURON, neurite_type=NeuriteType.axon)
    assert len(s) == 21
    s = features.get('section_lengths', NEURON, neurite_type=NeuriteType.basal_dendrite)
    assert len(s) == 42
    s = features.get('section_lengths', NEURON, neurite_type=NeuriteType.apical_dendrite)
    assert len(s) == 21

    s = features.get('section_lengths', NEURON, neurite_type=NeuriteType.soma)
    assert len(s) == 0
    s = features.get('section_lengths', NEURON, neurite_type=NeuriteType.undefined)
    assert len(s) == 0


def test_section_path_distances():
    path_distances = features.get('section_path_distances', POP)
    assert len(path_distances) == 328
    assert sum(len(features.get('section_path_distances', m)) for m in POP) == 328

    path_lengths = features.get('section_path_distances', NEURON, neurite_type=NeuriteType.axon)
    assert len(path_lengths) == 21


def test_segment_lengths():
    ref_seglen = np.concatenate([neurite.segment_lengths(s) for s in NEURON.neurites])
    seglen = features.get('segment_lengths', NEURON)
    assert len(seglen) == 840
    assert_allclose(seglen, ref_seglen)

    seglen = features.get('segment_lengths', NEURON, neurite_type=NeuriteType.all)
    assert len(seglen) == 840
    assert_allclose(seglen, ref_seglen)


def test_local_bifurcation_angles():
    ref_local_bifangles = np.concatenate(
        [neurite.local_bifurcation_angles(s) for s in NEURON.neurites]
    )

    local_bifangles = features.get('local_bifurcation_angles', NEURON)
    assert len(local_bifangles) == 40
    assert_allclose(local_bifangles, ref_local_bifangles)
    local_bifangles = features.get('local_bifurcation_angles', NEURON, neurite_type=NeuriteType.all)
    assert len(local_bifangles) == 40
    assert_allclose(local_bifangles, ref_local_bifangles)

    s = features.get('local_bifurcation_angles', NEURON, neurite_type=NeuriteType.axon)
    assert len(s) == 10
    s = features.get('local_bifurcation_angles', NEURON, neurite_type=NeuriteType.basal_dendrite)
    assert len(s) == 20
    s = features.get('local_bifurcation_angles', NEURON, neurite_type=NeuriteType.apical_dendrite)
    assert len(s) == 10

    s = features.get('local_bifurcation_angles', NEURON, neurite_type=NeuriteType.soma)
    assert len(s) == 0
    s = features.get('local_bifurcation_angles', NEURON, neurite_type=NeuriteType.undefined)
    assert len(s) == 0


def test_remote_bifurcation_angles():
    ref_remote_bifangles = np.concatenate(
        [neurite.remote_bifurcation_angles(s) for s in NEURON.neurites]
    )
    remote_bifangles = features.get('remote_bifurcation_angles', NEURON)
    assert len(remote_bifangles) == 40
    assert_allclose(remote_bifangles, ref_remote_bifangles)
    remote_bifangles = features.get(
        'remote_bifurcation_angles', NEURON, neurite_type=NeuriteType.all
    )
    assert len(remote_bifangles) == 40
    assert_allclose(remote_bifangles, ref_remote_bifangles)

    s = features.get('remote_bifurcation_angles', NEURON, neurite_type=NeuriteType.axon)
    assert len(s) == 10
    s = features.get('remote_bifurcation_angles', NEURON, neurite_type=NeuriteType.basal_dendrite)
    assert len(s) == 20
    s = features.get('remote_bifurcation_angles', NEURON, neurite_type=NeuriteType.apical_dendrite)
    assert len(s) == 10

    s = features.get('remote_bifurcation_angles', NEURON, neurite_type=NeuriteType.soma)
    assert len(s) == 0
    s = features.get('remote_bifurcation_angles', NEURON, neurite_type=NeuriteType.undefined)
    assert len(s) == 0


def test_segment_radial_distances_origin():
    origin = (-100, -200, -300)
    ref_segs = np.concatenate([neurite.segment_radial_distances(s) for s in NEURON.neurites])
    ref_segs_origin = np.concatenate(
        [neurite.segment_radial_distances(s, origin) for s in NEURON.neurites]
    )

    rad_dists = features.get('segment_radial_distances', NEURON)
    rad_dists_origin = features.get('segment_radial_distances', NEURON, origin=origin)

    assert np.all(rad_dists == ref_segs)
    assert np.all(rad_dists_origin == ref_segs_origin)
    assert np.all(rad_dists_origin != ref_segs)

    morphs = [
        nm.load_morphology(Path(SWC_PATH, f))
        for f in ('point_soma_single_neurite.swc', 'point_soma_single_neurite2.swc')
    ]
    pop = Population(morphs)
    rad_dist_morphs = []
    for m in morphs:
        rad_dist_morphs.extend(features.get('segment_radial_distances', m))

    rad_dist_morphs = np.array(rad_dist_morphs)
    rad_dist_pop = features.get('segment_radial_distances', pop)
    assert_allclose(rad_dist_morphs, rad_dist_pop)


def test_section_radial_distances_endpoint():
    ref_sec_rad_dist = np.concatenate(
        [neurite.section_radial_distances(s) for s in NEURON.neurites]
    )
    rad_dists = features.get('section_radial_distances', NEURON)

    assert len(rad_dists) == 84
    assert np.all(rad_dists == ref_sec_rad_dist)

    morphs = [
        nm.load_morphology(Path(SWC_PATH, f))
        for f in ('point_soma_single_neurite.swc', 'point_soma_single_neurite2.swc')
    ]
    pop = Population(morphs)
    rad_dist_morphs = [v for m in morphs for v in features.get('section_radial_distances', m)]
    rad_dist_pop = features.get('section_radial_distances', pop)
    assert_allclose(rad_dist_pop, rad_dist_morphs)

    rad_dists = features.get('section_radial_distances', NEURON, neurite_type=NeuriteType.axon)
    assert len(rad_dists) == 21


def test_section_radial_distances_origin():
    origin = (-100, -200, -300)
    ref_sec_rad_dist_origin = np.concatenate(
        [neurite.section_radial_distances(s, origin) for s in NEURON.neurites]
    )
    rad_dists = features.get('section_radial_distances', NEURON, origin=origin)
    assert len(rad_dists) == 84
    assert np.all(rad_dists == ref_sec_rad_dist_origin)


def test_number_of_sections_per_neurite():
    for use_subtrees in (True, False):
        neuron = load_morphology(NEURON_PATH, process_subtrees=use_subtrees)
        nsecs = features.get('number_of_sections_per_neurite', neuron)
        assert len(nsecs) == 4
        assert np.all(nsecs == [21, 21, 21, 21])

        nsecs = features.get(
            'number_of_sections_per_neurite',
            neuron,
            neurite_type=NeuriteType.axon,
        )
        assert len(nsecs) == 1
        assert nsecs == [21]

        nsecs = features.get(
            'number_of_sections_per_neurite',
            neuron,
            neurite_type=NeuriteType.basal_dendrite,
        )
        assert len(nsecs) == 2
        assert np.all(nsecs == [21, 21])

        nsecs = features.get(
            'number_of_sections_per_neurite',
            neuron,
            neurite_type=NeuriteType.apical_dendrite,
        )
        assert len(nsecs) == 1
        assert np.all(nsecs == [21])


def test_trunk_origin_radii():
    assert_allclose(
        features.get('trunk_origin_radii', NEURON),
        [0.85351288499400002, 0.18391483031299999, 0.66943255462899998, 0.14656092843999999],
    )
    assert_allclose(
        features.get('trunk_origin_radii', NEURON, neurite_type=NeuriteType.apical_dendrite),
        [0.14656092843999999],
    )
    assert_allclose(
        features.get('trunk_origin_radii', NEURON, neurite_type=NeuriteType.basal_dendrite),
        [0.18391483031299999, 0.66943255462899998],
    )
    assert_allclose(
        features.get('trunk_origin_radii', NEURON, neurite_type=NeuriteType.axon),
        [0.85351288499400002],
    )


def test_trunk_section_lengths():
    assert_allclose(
        features.get('trunk_section_lengths', NEURON),
        [9.579117366740002, 7.972322416776259, 8.2245287740603779, 9.212707985134525],
    )
    assert_allclose(
        features.get('trunk_section_lengths', NEURON, neurite_type=NeuriteType.apical_dendrite),
        [9.212707985134525],
    )
    assert_allclose(
        features.get('trunk_section_lengths', NEURON, neurite_type=NeuriteType.basal_dendrite),
        [7.972322416776259, 8.2245287740603779],
    )
    assert_allclose(
        features.get('trunk_section_lengths', NEURON, neurite_type=NeuriteType.axon),
        [9.579117366740002],
    )


def test_soma_radius():
    assert_allclose(features.get('soma_radius', NEURON), 0.13065629648763766)


def test_soma_surface_area():
    area = 4.0 * math.pi * features.get('soma_radius', NEURON) ** 2
    assert_allclose(features.get('soma_surface_area', NEURON), area)


def test_sholl_frequency():
    assert_allclose(features.get('sholl_frequency', NEURON), [4, 8, 8, 14, 9, 8, 7, 7, 7, 5])

    assert_allclose(
        features.get('sholl_frequency', NEURON, neurite_type=NeuriteType.all),
        [4, 8, 8, 14, 9, 8, 7, 7, 7, 5],
    )

    assert_allclose(
        features.get('sholl_frequency', NEURON, neurite_type=NeuriteType.apical_dendrite),
        [1, 2, 2, 2, 2, 2, 1, 1, 3, 3],
    )

    assert_allclose(
        features.get('sholl_frequency', NEURON, neurite_type=NeuriteType.basal_dendrite),
        [2, 4, 4, 6, 5, 4, 4, 4, 2, 2],
    )

    assert_allclose(
        features.get('sholl_frequency', NEURON, neurite_type=NeuriteType.axon),
        [1, 2, 2, 6, 2, 2, 2, 2, 2],
    )

    pop = Population([NEURON, NEURON])
    assert len(features.get('sholl_frequency', pop)) == 10

    # check that the soma is taken into account for calculating max radius and num bins
    m = nm.load_morphology(
        """
        1  1  -10  0  0    5.0 -1
        2  3    0  0  0    0.1  1
        3  3   10  0  0    0.1  2
        """,
        reader="swc",
    )

    assert features.get('sholl_frequency', m, step_size=5.0) == [0, 1, 1, 1]

    # check that if there is no neurite of a specific type, an empty list is returned
    assert features.get('sholl_frequency', m, neurite_type=NeuriteType.axon) == []


def test_bifurcation_partitions():
    assert_allclose(
        features.get('bifurcation_partitions', POP)[:10],
        [19.0, 17.0, 15.0, 13.0, 11.0, 9.0, 7.0, 5.0, 3.0, 1.0],
    )


def test_partition_asymmetry():
    assert_allclose(
        features.get('partition_asymmetry', POP)[:10],
        [0.9, 0.88888889, 0.875, 0.85714286, 0.83333333, 0.8, 0.75, 0.66666667, 0.5, 0.0],
    )


def test_partition_asymmetry_length():
    assert_allclose(features.get('partition_asymmetry_length', POP)[:1], np.array([0.853925]))


def test_section_strahler_orders():
    path = Path(SWC_PATH, 'strahler.swc')
    n = nm.load_morphology(path)
    assert_allclose(
        features.get('section_strahler_orders', n),
        [4, 1, 4, 3, 2, 1, 1, 2, 1, 1, 3, 1, 3, 2, 1, 1, 2, 1, 1],
    )


def test_section_bif_radial_distances():
    # the feature applied on morph calculates radial distance from soma
    trm_rads = features.get('section_bif_radial_distances', NRN, neurite_type=nm.AXON)

    assert_allclose(
        trm_rads,
        [
            8.92228,
            16.825268,
            23.152378,
            30.262894,
            36.71048,
            44.049297,
            52.00228,
            59.510105,
            66.33529,
            74.134636,
        ],
    )

    # the feature applied per neurite calculates radial distance from root
    trm_rads = features.get('section_bif_radial_distances', NRN.neurites[3])

    assert_allclose(
        trm_rads,
        [
            8.842008561870646,
            16.7440421479104,
            23.070306480850533,
            30.181121708042546,
            36.62766031035137,
            43.967487830324885,
            51.91971040624528,
            59.427722328770955,
            66.25222507299583,
            74.05119754074926,
        ],
    )


def test_section_term_radial_distances():
    trm_rads = features.get('section_term_radial_distances', NRN, neurite_type=nm.APICAL_DENDRITE)

    print(trm_rads)
    assert_allclose(
        trm_rads,
        [
            16.258472,
            26.040075,
            33.35425,
            42.755745,
            52.41365,
            59.476284,
            67.11225,
            80.00984,
            87.13672,
            97.284706,
            99.62086,
        ],
    )

    apical = NRN.neurites[0]
    trm_rads = features.get(
        'section_term_radial_distances', apical, section_type=nm.APICAL_DENDRITE
    )
    assert_allclose(
        trm_rads,
        [
            16.22099879395879,
            25.992977561564082,
            33.31600613822663,
            42.721314797308175,
            52.379508081911546,
            59.44327819128149,
            67.07832724133213,
            79.97743930553612,
            87.10434825508366,
            97.25246040544428,
            99.58945832481642,
        ],
    )


def test_principal_direction_extents():
    m = nm.load_morphology(SWC_PATH / 'simple.swc')
    principal_dir = features.get('principal_direction_extents', m)
    assert_allclose(principal_dir, [10.99514, 10.997688])

    # test with a realistic morphology
    m = nm.load_morphology(DATA_PATH / 'h5/v1' / 'bio_neuron-000.h5')

    assert_allclose(
        features.get('principal_direction_extents', m, direction=0),
        [
            1210.569727,
            117.988454,
            147.098687,
            288.226628,
            330.166506,
            152.396521,
            293.913857,
        ],
        atol=1e-6,
    )
    assert_allclose(
        features.get('principal_direction_extents', m, direction=1),
        [
            851.730088,
            99.108911,
            116.949436,
            157.171734,
            137.328019,
            20.66982,
            67.157249,
        ],
        atol=1e-6,
    )
    assert_allclose(
        features.get('principal_direction_extents', m, direction=2),
        [282.961199, 38.493958, 40.715183, 94.061625, 51.120255, 10.793167, 62.808188],
        atol=1e-6,
    )


def test_total_width():
    assert_allclose(features.get('total_width', NRN), 105.0758)

    assert_allclose(features.get('total_width', NRN, neurite_type=nm.AXON), 33.25306)

    assert_allclose(features.get('total_width', NRN, neurite_type=nm.BASAL_DENDRITE), 104.57807)


def test_total_height():
    assert_allclose(features.get('total_height', NRN), 106.11643)

    assert_allclose(features.get('total_height', NRN, neurite_type=nm.AXON), 57.60017)

    assert_allclose(features.get('total_height', NRN, neurite_type=nm.BASAL_DENDRITE), 48.516262)


def test_total_depth():
    assert_allclose(features.get('total_depth', NRN), 54.204086)

    assert_allclose(features.get('total_depth', NRN, neurite_type=nm.AXON), 49.70138)

    assert_allclose(features.get('total_depth', NRN, neurite_type=nm.BASAL_DENDRITE), 51.64143)


def test_aspect_ratio():
    morph = load_morphology(DATA_PATH / "neurolucida/bio_neuron-000.asc")

    npt.assert_almost_equal(
        features.get("aspect_ratio", morph, neurite_type=nm.AXON, projection_plane="xy"),
        0.710877,
        decimal=6,
    )
    npt.assert_almost_equal(
        features.get("aspect_ratio", morph, neurite_type=nm.AXON, projection_plane="xz"),
        0.222268,
        decimal=6,
    )
    npt.assert_almost_equal(
        features.get("aspect_ratio", morph, neurite_type=nm.AXON, projection_plane="yz"),
        0.315263,
        decimal=6,
    )
    npt.assert_almost_equal(features.get("aspect_ratio", morph), 0.731076, decimal=6)
    assert np.isnan(features.get("aspect_ratio", morph, neurite_type=nm.NeuriteType.custom5))


def test_circularity():
    morph = load_morphology(DATA_PATH / "neurolucida/bio_neuron-000.asc")

    npt.assert_almost_equal(
        features.get("circularity", morph, neurite_type=nm.AXON, projection_plane="xy"),
        0.722613,
        decimal=6,
    )
    npt.assert_almost_equal(
        features.get("circularity", morph, neurite_type=nm.AXON, projection_plane="xz"),
        0.378692,
        decimal=6,
    )
    npt.assert_almost_equal(
        features.get("circularity", morph, neurite_type=nm.AXON, projection_plane="yz"),
        0.527657,
        decimal=6,
    )
    npt.assert_almost_equal(features.get("circularity", morph), 0.730983, decimal=6)
    assert np.isnan(features.get("circularity", morph, neurite_type=nm.NeuriteType.custom5))


def test_shape_factor():
    morph = load_morphology(DATA_PATH / "neurolucida/bio_neuron-000.asc")

    npt.assert_almost_equal(
        features.get("shape_factor", morph, neurite_type=nm.AXON, projection_plane="xy"),
        0.356192,
        decimal=6,
    )
    npt.assert_almost_equal(
        features.get("shape_factor", morph, neurite_type=nm.AXON, projection_plane="xz"),
        0.131547,
        decimal=6,
    )
    npt.assert_almost_equal(
        features.get("shape_factor", morph, neurite_type=nm.AXON, projection_plane="yz"),
        0.194558,
        decimal=6,
    )
    npt.assert_almost_equal(features.get("shape_factor", morph), 0.364678, decimal=6)
    assert np.isnan(features.get("shape_factor", morph, neurite_type=nm.NeuriteType.custom5))


@pytest.mark.parametrize(
    "neurite_type, axis, expected_value",
    [
        (nm.AXON, "X", 0.50),
        (nm.AXON, "Y", 0.74),
        (nm.AXON, "Z", 0.16),
        (nm.APICAL_DENDRITE, "X", np.nan),
        (nm.APICAL_DENDRITE, "Y", np.nan),
        (nm.APICAL_DENDRITE, "Z", np.nan),
        (nm.BASAL_DENDRITE, "X", 0.50),
        (nm.BASAL_DENDRITE, "Y", 0.59),
        (nm.BASAL_DENDRITE, "Z", 0.48),
    ],
)
def test_length_fraction_from_soma(neurite_type, axis, expected_value):
    morph = load_morphology(DATA_PATH / "neurolucida/bio_neuron-000.asc")

    npt.assert_almost_equal(
        features.get("length_fraction_above_soma", morph, neurite_type=neurite_type, up=axis),
        expected_value,
        decimal=2,
    )


def test_length_fraction_from_soma__wrong_axis():
    morph = load_morphology(DATA_PATH / "neurolucida/bio_neuron-000.asc")

    with pytest.raises(NeuroMError):
        features.get("length_fraction_above_soma", morph, up='K')<|MERGE_RESOLUTION|>--- conflicted
+++ resolved
@@ -484,13 +484,7 @@
 
 
 def test_segment_meander_angles_single_section():
-<<<<<<< HEAD
-    m = nm.load_morphology(
-        StringIO(
-            u"""((CellBody) (0 0 0 0))
-=======
     m = nm.load_morphology(StringIO(u"""((CellBody) (-1 0 0 2) (1 0 0 2))
->>>>>>> 22d3e261
                                       ((Dendrite)
                                        (0 0 0 2)
                                        (1 0 0 2)
