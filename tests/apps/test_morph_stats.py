--- conflicted
+++ resolved
@@ -624,14 +624,10 @@
 
 
 def test_extract_dataframe_multiproc():
-<<<<<<< HEAD
-    morphs = [Path(SWC_PATH, name) for name in ['Neuron.swc', 'simple.swc']]
-=======
     morphs = [Path(SWC_PATH, name)
             for name in ['Neuron.swc', 'simple.swc']]
     expected = pd.read_csv(Path(DATA_PATH, 'extracted-stats.csv'), index_col=0, header=[0, 1])
 
->>>>>>> 22d3e261
     with warnings.catch_warnings(record=True) as w:
         actual = ms.extract_dataframe(morphs, REF_CONFIG, n_workers=2)
         # drop raw features as they require too much test data to mock
