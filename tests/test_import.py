# Copyright (c) 2015, Ecole Polytechnique Federale de Lausanne, Blue Brain Project
# All rights reserved.
#
# This file is part of NeuroM <https://github.com/BlueBrain/NeuroM>
#
# Redistribution and use in source and binary forms, with or without
# modification, are permitted provided that the following conditions are met:
#
#     1. Redistributions of source code must retain the above copyright
#        notice, this list of conditions and the following disclaimer.
#     2. Redistributions in binary form must reproduce the above copyright
#        notice, this list of conditions and the following disclaimer in the
#        documentation and/or other materials provided with the distribution.
#     3. Neither the name of the copyright holder nor the names of
#        its contributors may be used to endorse or promote products
#        derived from this software without specific prior written permission.
#
# THIS SOFTWARE IS PROVIDED BY THE COPYRIGHT HOLDERS AND CONTRIBUTORS "AS IS" AND
# ANY EXPRESS OR IMPLIED WARRANTIES, INCLUDING, BUT NOT LIMITED TO, THE IMPLIED
# WARRANTIES OF MERCHANTABILITY AND FITNESS FOR A PARTICULAR PURPOSE ARE
# DISCLAIMED. IN NO EVENT SHALL THE COPYRIGHT HOLDER OR CONTRIBUTORS BE LIABLE FOR ANY
# DIRECT, INDIRECT, INCIDENTAL, SPECIAL, EXEMPLARY, OR CONSEQUENTIAL DAMAGES
# (INCLUDING, BUT NOT LIMITED TO, PROCUREMENT OF SUBSTITUTE GOODS OR SERVICES;
# LOSS OF USE, DATA, OR PROFITS; OR BUSINESS INTERRUPTION) HOWEVER CAUSED AND
# ON ANY THEORY OF LIABILITY, WHETHER IN CONTRACT, STRICT LIABILITY, OR TORT
# (INCLUDING NEGLIGENCE OR OTHERWISE) ARISING IN ANY WAY OUT OF THE USE OF THIS
# SOFTWARE, EVEN IF ADVISED OF THE POSSIBILITY OF SUCH DAMAGE.


def test_import_neurom():
<<<<<<< HEAD
    try:
        import neurom

        return True
    except Exception:
        return False
=======
    import neurom
>>>>>>> 7e416910
<|MERGE_RESOLUTION|>--- conflicted
+++ resolved
@@ -28,13 +28,4 @@
 
 
 def test_import_neurom():
-<<<<<<< HEAD
-    try:
-        import neurom
-
-        return True
-    except Exception:
-        return False
-=======
-    import neurom
->>>>>>> 7e416910
+    import neurom