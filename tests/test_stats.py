# Copyright (c) 2015, Ecole Polytechnique Federale de Lausanne, Blue Brain Project
# All rights reserved.
#
# This file is part of NeuroM <https://github.com/BlueBrain/NeuroM>
#
# Redistribution and use in source and binary forms, with or without
# modification, are permitted provided that the following conditions are met:
#
#     1. Redistributions of source code must retain the above copyright
#        notice, this list of conditions and the following disclaimer.
#     2. Redistributions in binary form must reproduce the above copyright
#        notice, this list of conditions and the following disclaimer in the
#        documentation and/or other materials provided with the distribution.
#     3. Neither the name of the copyright holder nor the names of
#        its contributors may be used to endorse or promote products
#        derived from this software without specific prior written permission.
#
# THIS SOFTWARE IS PROVIDED BY THE COPYRIGHT HOLDERS AND CONTRIBUTORS "AS IS" AND
# ANY EXPRESS OR IMPLIED WARRANTIES, INCLUDING, BUT NOT LIMITED TO, THE IMPLIED
# WARRANTIES OF MERCHANTABILITY AND FITNESS FOR A PARTICULAR PURPOSE ARE
# DISCLAIMED. IN NO EVENT SHALL THE COPYRIGHT HOLDER OR CONTRIBUTORS BE LIABLE FOR ANY
# DIRECT, INDIRECT, INCIDENTAL, SPECIAL, EXEMPLARY, OR CONSEQUENTIAL DAMAGES
# (INCLUDING, BUT NOT LIMITED TO, PROCUREMENT OF SUBSTITUTE GOODS OR SERVICES;
# LOSS OF USE, DATA, OR PROFITS; OR BUSINESS INTERRUPTION) HOWEVER CAUSED AND
# ON ANY THEORY OF LIABILITY, WHETHER IN CONTRACT, STRICT LIABILITY, OR TORT
# (INCLUDING NEGLIGENCE OR OTHERWISE) ARISING IN ANY WAY OUT OF THE USE OF THIS
# SOFTWARE, EVEN IF ADVISED OF THE POSSIBILITY OF SUCH DAMAGE.

"""Test neurom.stats

Since the stats module consists of simple wrappers to scipy.stats functions,
these tests are only sanity checks.
"""
import numpy as np
from neurom import stats as st

import pytest
from numpy.testing import assert_almost_equal

np.random.seed(42)

NORMAL_MU = 10.0
NORMAL_SIGMA = 1.0
NORMAL = np.random.normal(NORMAL_MU, NORMAL_SIGMA, 1000)
EXPON_LAMBDA = 10.0
EXPON = np.random.exponential(EXPON_LAMBDA, 1000)
UNIFORM_MIN = -1.0
UNIFORM_MAX = 1.0
UNIFORM = np.random.uniform(UNIFORM_MIN, UNIFORM_MAX, 1000)


def test_fit_normal_params():
    fit_ = st.fit(NORMAL, 'norm')
    assert_almost_equal(fit_.params[0], NORMAL_MU, 1)
    assert_almost_equal(fit_.params[1], NORMAL_SIGMA, 1)


def test_fit_normal_dict():
    fit_ = st.fit(NORMAL, 'norm')
    d = st.fit_results_to_dict(fit_, min_bound=-123, max_bound=123)
    assert_almost_equal(d['mu'], NORMAL_MU, 1)
    assert_almost_equal(d['sigma'], NORMAL_SIGMA, 1)
    assert_almost_equal(d['min'], -123, 1)
    assert_almost_equal(d['max'], 123, 1)


def test_fit_normal_regression():
    fit_ = st.fit(NORMAL, 'norm')
    assert_almost_equal(fit_.params[0], 10.019332055822, 12)
    assert_almost_equal(fit_.params[1], 0.978726207747, 12)
    assert_almost_equal(fit_.errs[0], 0.021479979161, 12)
    assert_almost_equal(fit_.errs[1], 0.7369569123250506, 12)


def test_fit_default_is_normal():
    fit0_ = st.fit(NORMAL)
    fit1_ = st.fit(NORMAL, 'norm')
    assert fit0_.params == fit1_.params
    assert fit0_.errs == fit1_.errs


def test_optimal_distribution_normal():
    optimal = st.optimal_distribution(NORMAL)
    assert optimal.type == 'norm'


def test_optimal_distribution_exponential():
    optimal = st.optimal_distribution(EXPON)
    assert optimal.type == 'expon'


def test_optimal_distribution_uniform():
    optimal = st.optimal_distribution(UNIFORM)
    assert optimal.type == 'uniform'


def test_get_test():
    stat_test_enums = (st.StatTests.ks, st.StatTests.wilcoxon, st.StatTests.ttest)
    expected_stat_test_strings = ("ks_2samp", "wilcoxon", "ttest_ind")

    for i, stat_test in enumerate(stat_test_enums):
        assert st.get_test(stest=stat_test) == expected_stat_test_strings[i]

    # stest does not exist in the available tests defined within the function
    with pytest.raises(TypeError):
        st.get_test(stest="UNKNOWN")


def test_fit_results_dict_uniform():
    a = st.FitResults(params=[1, 2], errs=[3, 4], type='uniform')
    d = st.fit_results_to_dict(a)
    assert d['min'] == 1
    assert d['max'] == 3
    assert d['type'] == 'uniform'


def test_fit_results_dict_uniform_min_max():
    a = st.FitResults(params=[1, 2], errs=[3, 4], type='uniform')
    d = st.fit_results_to_dict(a, min_bound=-100, max_bound=100)
    assert d['min'] == 1
    assert d['max'] == 3
    assert d['type'] == 'uniform'


def test_fit_results_dict_normal():
    a = st.FitResults(params=[1, 2], errs=[3, 4], type='norm')
    d = st.fit_results_to_dict(a)
    assert d['mu'] == 1
    assert d['sigma'] == 2
    assert d['type'] == 'normal'


def test_fit_results_dict_normal_min_max():
    a = st.FitResults(params=[1, 2], errs=[3, 4], type='norm')
    d = st.fit_results_to_dict(a, min_bound=-100, max_bound=100)
    assert d['mu'] == 1
    assert d['sigma'] == 2
    assert d['min'] == -100
    assert d['max'] == 100
    assert d['type'] == 'normal'


def test_fit_results_dict_exponential():
    a = st.FitResults(params=[2, 2], errs=[3, 4], type='expon')
    d = st.fit_results_to_dict(a)
    assert d['lambda'] == 1.0 / 2
    assert d['type'] == 'exponential'


def test_fit_results_dict_exponential_min_max():
    a = st.FitResults(params=[2, 2], errs=[3, 4], type='expon')
    d = st.fit_results_to_dict(a, min_bound=-100, max_bound=100)
    assert d['lambda'] == 1.0 / 2
    assert d['min'] == -100
    assert d['max'] == 100
    assert d['type'] == 'exponential'


def test_scalar_stats():
    data = np.array([1.0, 2.0, 3.0, 4.0, 5.0])

    result = st.scalar_stats(data)

    RESULT = {'mean': 3.0, 'max': 5.0, 'min': 1.0, 'std': 1.4142135623730951}

    assert RESULT == result


def test_compare_two():
    data = np.array([1.0, 1.0, 2.0, 2.0])
    data_same = np.array([1.0, 1.0, 2.0, 2.0])
    data_close = np.array([1.02, 1.01, 2.001, 2.0003])
    data_far = np.array([200.0, 100.0, 201])

    results1 = st.compare_two(data, data_same, test=st.StatTests.ks)
    assert_almost_equal(results1.dist, 0.0)
    assert_almost_equal(results1.pvalue, 1.0)

    results2 = st.compare_two(data, data_close, test=st.StatTests.ks)
    assert_almost_equal(results2.dist, 0.5)

    results3 = st.compare_two(data, data_far, test=st.StatTests.ks)
    assert_almost_equal(results3.dist, 1.0)


distr1 = np.ones(100)
distr2 = 2 * np.ones(100)


def test_compare_two_ks():
    results1 = st.compare_two(distr1, distr1, test=st.StatTests.ks)
    assert_almost_equal(results1.dist, 0.0, decimal=5)
    assert_almost_equal(results1.pvalue, 1.0, decimal=5)

    results2 = st.compare_two(distr1, distr2, test=st.StatTests.ks)
    assert_almost_equal(results2.dist, 1.0, decimal=5)
    assert_almost_equal(results2.pvalue, 0.0, decimal=5)


def test_compare_two_wilcoxon():
    results2 = st.compare_two(distr1, distr2, test=st.StatTests.wilcoxon)
    assert_almost_equal(results2.dist, 0.0, decimal=5)
    assert_almost_equal(results2.pvalue, 0.0, decimal=5)

<<<<<<< HEAD
=======

@pytest.mark.filterwarnings("ignore")  # Ignore precision warnings
def test_compare_two_ttest():
>>>>>>> 7e416910

def test_compare_two_ttest():
    results1 = st.compare_two(distr1, distr1, test=st.StatTests.ttest)

    assert np.isnan(results1.dist)
    assert np.isnan(results1.pvalue)

    results2 = st.compare_two(distr1, distr2, test=st.StatTests.ttest)
    assert np.isinf(results2.dist)
    assert_almost_equal(results2.pvalue, 0.0, decimal=5)


def test_compare_two_error():
    with pytest.raises(TypeError):
        data = np.array([1.0, 1.0, 2.0, 2.0])
        data_same = np.array([1.0, 1.0, 2.0, 2.0])
        results1 = st.compare_two(data, data_same, test='test')


def test_total_score():
    testList1 = (([1.0, 1.0, 1], [1.0, 1.0, 1.0]), ([2.0, 3.0, 4.0, 5.0], [2.0, 3.0, 4.0, 5.0]))

    score = st.total_score(testList1)
    assert_almost_equal(score, 0.0)

    testList2 = (([1.0, 1.0, 1], [2.0, 2.0, 2.0]), ([2.0, 3.0, 4.0, 5.0], [2.0, 3.0, 4.0, 5.0]))

    score = st.total_score(testList2, p=1)
    assert_almost_equal(score, 1.0)

    testList3 = (([1.0, 1.0, 1], [2.0, 2.0, 2.0]), ([3.0, 3.0, 3.0, 3.0], [4.0, 4.0, 4.0, 4.0]))

    score = st.total_score(testList3, p=2)
    assert_almost_equal(score, np.sqrt(2.0))<|MERGE_RESOLUTION|>--- conflicted
+++ resolved
@@ -202,13 +202,8 @@
     assert_almost_equal(results2.dist, 0.0, decimal=5)
     assert_almost_equal(results2.pvalue, 0.0, decimal=5)
 
-<<<<<<< HEAD
-=======
 
 @pytest.mark.filterwarnings("ignore")  # Ignore precision warnings
-def test_compare_two_ttest():
->>>>>>> 7e416910
-
 def test_compare_two_ttest():
     results1 = st.compare_two(distr1, distr1, test=st.StatTests.ttest)
 
