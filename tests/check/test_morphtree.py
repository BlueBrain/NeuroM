# Copyright (c) 2015, Ecole Polytechnique Federale de Lausanne, Blue Brain Project
# All rights reserved.
#
# This file is part of NeuroM <https://github.com/BlueBrain/NeuroM>
#
# Redistribution and use in source and binary forms, with or without
# modification, are permitted provided that the following conditions are met:
#
#     1. Redistributions of source code must retain the above copyright
#        notice, this list of conditions and the following disclaimer.
#     2. Redistributions in binary form must reproduce the above copyright
#        notice, this list of conditions and the following disclaimer in the
#        documentation and/or other materials provided with the distribution.
#     3. Neither the name of the copyright holder nor the names of
#        its contributors may be used to endorse or promote products
#        derived from this software without specific prior written permission.
#
# THIS SOFTWARE IS PROVIDED BY THE COPYRIGHT HOLDERS AND CONTRIBUTORS "AS IS" AND
# ANY EXPRESS OR IMPLIED WARRANTIES, INCLUDING, BUT NOT LIMITED TO, THE IMPLIED
# WARRANTIES OF MERCHANTABILITY AND FITNESS FOR A PARTICULAR PURPOSE ARE
# DISCLAIMED. IN NO EVENT SHALL THE COPYRIGHT HOLDER OR CONTRIBUTORS BE LIABLE FOR ANY
# DIRECT, INDIRECT, INCIDENTAL, SPECIAL, EXEMPLARY, OR CONSEQUENTIAL DAMAGES
# (INCLUDING, BUT NOT LIMITED TO, PROCUREMENT OF SUBSTITUTE GOODS OR SERVICES;
# LOSS OF USE, DATA, OR PROFITS; OR BUSINESS INTERRUPTION) HOWEVER CAUSED AND
# ON ANY THEORY OF LIABILITY, WHETHER IN CONTRACT, STRICT LIABILITY, OR TORT
# (INCLUDING NEGLIGENCE OR OTHERWISE) ARISING IN ANY WAY OUT OF THE USE OF THIS
# SOFTWARE, EVEN IF ADVISED OF THE POSSIBILITY OF SUCH DAMAGE.

from io import StringIO
from pathlib import Path

import numpy as np
from neurom import load_morphology
from neurom.check import morphtree as mt

DATA_PATH = Path(__file__).parent.parent / 'data'
SWC_PATH = DATA_PATH / 'swc'


def _generate_back_track_tree(n, dev):
    points = np.array(dev) + np.array([1, 3 if n == 0 else -3, 0])

<<<<<<< HEAD
    m = load_morphology(
        StringIO(
            u"""
    ((CellBody)
     (0 0 0 0.4))
=======
    m = load_morphology(StringIO(u"""
    ((CellBody) (-1 0 0 2) (1 0 0 2))
>>>>>>> 22d3e261

    ((Dendrite)
    (0 0 0 0.4)
    (0 1 0 0.3)
    (0 2 0 0.28)
    (
      (0 2 0 0.28)
      (1 3 0 0.3)
      (2 4 0 0.22)
      |
      (0 2 0 0.28)
      (1 -3 0 0.3)
      (2 -4 0 0.24)
      ({0} {1} {2} 0.52)
      (3 -5 0 0.2)
      (4 -6 0 0.2)
    ))
    """.format(
                *points.tolist()
            )
        ),
        reader='asc',
    )

    return m


def test_is_monotonic():
    # tree with decreasing radii
    m = load_morphology(
        StringIO(
            u"""
        ((Dendrite)
        (0 0 0 1.0)
        (0 0 0 0.99)
        (
          (0 0 0 0.99)
          (0 0 0 0.1)
          |
          (0 0 0 0.5)
          (0 0 0 0.2)
        ))"""
        ),
        reader='asc',
    )
    assert mt.is_monotonic(m.neurites[0], 1e-6)

    # tree with equal radii
    m = load_morphology(
        StringIO(
            u"""
        ((Dendrite)
        (0 0 0 1.0)
        (0 0 0 1.0)
        (
          (0 0 0 1.0)
          (0 0 0 1.0)
          |
          (0 0 0 1.0)
          (0 0 0 1.0)
        ))"""
        ),
        reader='asc',
    )
    assert mt.is_monotonic(m.neurites[0], 1e-6)

    # tree with increasing radii
    m = load_morphology(
        StringIO(
            u"""
        ((Dendrite)
        (0 0 0 1.0)
        (0 0 0 1.0)
        (
          (0 0 0 1.1)
          (0 0 0 1.1)
          |
          (0 0 0 0.3)
          (0 0 0 0.1)
        ))"""
        ),
        reader='asc',
    )
    assert not mt.is_monotonic(m.neurites[0], 1e-6)

    # Tree with larger child initial point
    m = load_morphology(
        StringIO(
            u"""
        ((Dendrite)
        (0 0 0 1.0)
        (0 0 0 0.75)
        (0 0 0 0.5)
        (0 0 0 0.25)
        (
          (0 0 0 0.375)
          (0 0 0 0.125)
          (0 0 0 0.625)
        ))"""
        ),
        reader='asc',
    )
    assert not mt.is_monotonic(m.neurites[0], 1e-6)


def test_is_flat():
    m = load_morphology(Path(SWC_PATH, 'Neuron.swc'))
    assert not mt.is_flat(m.neurites[0], 1e-6, method='tolerance')
    assert not mt.is_flat(m.neurites[0], 0.1, method='ratio')


def test_is_back_tracking():
    # case 1: a back-track falls directly on a previous node
    t = _generate_back_track_tree(1, (0.0, 0.0, 0.0))
    assert mt.is_back_tracking(t.neurites[0])

    # case 2: a zigzag is close to another segment
    t = _generate_back_track_tree(1, (0.1, -0.1, 0.02))
    assert mt.is_back_tracking(t.neurites[0])

    # case 3: a zigzag is close to another segment 2
    t = _generate_back_track_tree(1, (-0.2, 0.04, 0.144))
    assert mt.is_back_tracking(t.neurites[0])

    # case 4: a zigzag far from civilization
    t = _generate_back_track_tree(1, (10.0, -10.0, 10.0))
    assert not mt.is_back_tracking(t.neurites[0])

    # case 5: a zigzag on another section
    # currently zigzag is defined on the same section
    # thus this test should not be true
    t = _generate_back_track_tree(0, (-0.2, 0.04, 0.144))
    assert not mt.is_back_tracking(t.neurites[0])


def test_get_flat_neurites():
    m = load_morphology(Path(SWC_PATH, 'Neuron.swc'))
    assert len(mt.get_flat_neurites(m, 1e-6, method='tolerance')) == 0
    assert len(mt.get_flat_neurites(m, 0.1, method='ratio')) == 0

    m = load_morphology(Path(SWC_PATH, 'Neuron-flat.swc'))
    assert len(mt.get_flat_neurites(m, 1e-6, method='tolerance')) == 4
    assert len(mt.get_flat_neurites(m, 0.1, method='ratio')) == 4


def test_get_nonmonotonic_neurites():
    m = load_morphology(Path(SWC_PATH, 'Neuron.swc'))
    assert len(mt.get_nonmonotonic_neurites(m)) == 4

    m = load_morphology(Path(SWC_PATH, 'Neuron-monotonic.swc'))
    assert len(mt.get_nonmonotonic_neurites(m)) == 0


def test_get_back_tracking_neurites():
    m = load_morphology(Path(SWC_PATH, 'Neuron.swc'))
    assert len(mt.get_back_tracking_neurites(m)) == 4<|MERGE_RESOLUTION|>--- conflicted
+++ resolved
@@ -40,16 +40,8 @@
 def _generate_back_track_tree(n, dev):
     points = np.array(dev) + np.array([1, 3 if n == 0 else -3, 0])
 
-<<<<<<< HEAD
-    m = load_morphology(
-        StringIO(
-            u"""
-    ((CellBody)
-     (0 0 0 0.4))
-=======
     m = load_morphology(StringIO(u"""
     ((CellBody) (-1 0 0 2) (1 0 0 2))
->>>>>>> 22d3e261
 
     ((Dendrite)
     (0 0 0 0.4)
