--- conflicted
+++ resolved
@@ -119,20 +119,11 @@
 def test_Soma_ThreePointCylinder_invalid():
     try:
         set_raise_warnings(True)
-<<<<<<< HEAD
-        with pytest.raises(
-            MorphioError, match='Warning: the soma does not conform the three point soma spec'
-        ):
-            load_morphology(
-                StringIO(
-                    u"""
-=======
         with pytest.raises(MorphioError,
                            match=('Warning: the soma does not conform the three point soma spec|' # morphio < 3.3.7
                                   'The non-constant columns is not offset by' # morphio >= 3.3.7
                                   )):
             load_morphology(StringIO(u"""
->>>>>>> 22d3e261
                             1 1 0   0 0 1e-4 -1
                             2 1 0 -44 0 1e-4  1
                             3 1 0 +44 0 1e-4  1"""
