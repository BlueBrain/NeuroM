--- conflicted
+++ resolved
@@ -1,54 +1,3 @@
 from setuptools import setup
 
-<<<<<<< HEAD
-""" Distribution configuration for neurom
-"""
-# pylint: disable=R0801
-from setuptools import find_packages, setup
-
-
-setup(
-    description='NeuroM: a light-weight neuron morphology analysis package',
-    author='Blue Brain Project, EPFL',
-    url='https://github.com/BlueBrain/NeuroM',
-    install_requires=[
-        'cached_property>=1.5.1',
-        'click>=7.0',
-        'matplotlib>=3.2.1',
-        'morphio>=3.1.1',
-        'numpy>=1.8.0',
-        'pandas>=1.0.5',
-        'pyyaml>=3.10',
-        'scipy>=1.2.0',
-        'tqdm>=4.8.4',
-    ],
-    packages=find_packages(exclude=('tests',)),
-    license='BSD',
-    entry_points={'console_scripts': ['neurom=neurom.apps.cli:cli']},
-    name='neurom',
-    extras_require={
-        'plotly': ['plotly>=3.6.0', 'psutil>=5.5.1'],  # for plotly image saving
-        'docs': [
-            'sphinx-bluebrain-theme',
-            'sphinx-autorun',
-        ],
-    },
-    include_package_data=True,
-    python_requires='>=3.7',
-    classifiers=[
-        'Development Status :: 6 - Mature',
-        'Intended Audience :: Education',
-        'Intended Audience :: Science/Research',
-        'Programming Language :: Python',
-        'Programming Language :: Python :: 3.7',
-        'Programming Language :: Python :: 3.8',
-        'Programming Language :: Python :: 3.9',
-        'Programming Language :: Python :: 3.10',
-        'Topic :: Scientific/Engineering :: Bio-Informatics',
-    ],
-    use_scm_version={"local_scheme": "no-local-version"},
-    setup_requires=['setuptools_scm'],
-)
-=======
-setup()
->>>>>>> 22d3e261
+setup()