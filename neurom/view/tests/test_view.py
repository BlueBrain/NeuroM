--- conflicted
+++ resolved
@@ -40,159 +40,22 @@
 fst_neuron = load_neuron(os.path.join(SWC_PATH, 'Neuron.swc'))
 
 
-<<<<<<< HEAD
-def test_tree():
-    axes = []
-    for tree in fst_neuron.neurites:
-        fig, ax = view.tree(tree)
-        axes.append(ax)
-    nt.ok_(axes[0].get_data_ratio() > 1.00)
-    nt.ok_(axes[1].get_data_ratio() > 0.80)
-    nt.ok_(axes[2].get_data_ratio() > 1.00)
-    nt.ok_(axes[3].get_data_ratio() > 0.85)
-    tree0 = fst_neuron.neurites[0]
-    fig, ax = view.tree(tree0, treecolor='black', diameter=False, alpha=1., linewidth=1.2)
-    c = ax.collections[0]
-    nt.eq_(c.get_linewidth()[0], 1.2)
-    np.testing.assert_allclose(c.get_color(), np.array([[0., 0., 0., 1.]]))
-
-    nt.assert_raises(AssertionError, view.tree, tree0, plane='wrong')
-
-    common.plt.close('all')
-
-
-def test_neuron():
-    fig, ax = view.neuron(fst_neuron)
-    np.testing.assert_allclose(ax.get_xlim(), (-70.328535157399998, 94.7472627179))
-    np.testing.assert_allclose(ax.get_ylim(), (-87.600171997199993, 78.51626225230001))
-    nt.ok_(ax.get_title() == fst_neuron.name)
-
-    fig, ax = view.neuron(fst_neuron, xlim=(0, 100), ylim=(0, 100))
-    np.testing.assert_allclose(ax.get_xlim(), (0, 100))
-    np.testing.assert_allclose(ax.get_ylim(), (0, 100))
-    nt.ok_(ax.get_title() == fst_neuron.name)
-
-    nt.assert_raises(AssertionError, view.tree, fst_neuron, plane='wrong')
-
-    common.plt.close('all')
-
-
-def test_tree3d():
-    axes = []
-    for tree in fst_neuron.neurites:
-        fig, ax = view.tree3d(tree)
-        axes.append(ax)
-    nt.ok_(axes[0].get_data_ratio() > 1.00)
-    nt.ok_(axes[1].get_data_ratio() > 0.80)
-    nt.ok_(axes[2].get_data_ratio() > 1.00)
-    nt.ok_(axes[3].get_data_ratio() > 0.85)
-
-
-def test_neuron3d():
-    fig, ax = view.neuron3d(fst_neuron)
-    np.testing.assert_allclose(ax.get_xlim(), (-70.32853516, 94.74726272))
-    np.testing.assert_allclose(ax.get_ylim(), (-87.60017200, 78.51626225))
-    np.testing.assert_allclose(ax.get_zlim(), (-30.00000000, 84.20408797))
-    nt.ok_(ax.get_title() == fst_neuron.name)
-
-
-def test_neuron_no_neurites():
-    filename = os.path.join(SWC_PATH, 'point_soma.swc')
-    f, a = view.neuron(load_neuron(filename))
-
-
-def test_neuron3d_no_neurites():
-    filename = os.path.join(SWC_PATH, 'point_soma.swc')
-    f, a = view.neuron3d(load_neuron(filename))
-
-
-def test_dendrogram():
-    fig, ax = view.dendrogram(fst_neuron)
-    np.testing.assert_allclose(ax.get_xlim(), (-11.46075159339, 80.591751611909999))
-
-
-def test_one_point_branch():
-    test_section = Section(points=np.array([[1., 1., 1., 0.5, 2, 1, 0]]))
-    for diameter, linewidth in it.product((True, False),
-                                          (0.0, 1.2)):
-        view.tree(test_section, diameter=diameter, linewidth=linewidth)
-        view.tree3d(test_section, diameter=diameter, linewidth=linewidth)
-
-
-soma0 = fst_neuron.soma
-
-#upright, varying radius
-soma_2pt_normal_pts = np.array([
-    [0.0,   0.0,  0.0, 1.0,  1, 1, -1],
-    [0.0,  10.0,  0.0, 10.0, 1, 2,  1],
-])
-soma_2pt_normal = make_soma(soma_2pt_normal_pts, soma_class=SOMA_CYLINDER)
-
-#upright, uniform radius, multiple cylinders
-soma_3pt_normal_pts = np.array([
-    [0.0, -10.0,  0.0, 10.0, 1, 1, -1],
-    [0.0,   0.0,  0.0, 10.0, 1, 2,  1],
-    [0.0,   10.0, 0.0, 10.0, 1, 3,  2],
-])
-soma_3pt_normal = make_soma(soma_3pt_normal_pts, soma_class=SOMA_CYLINDER)
-
-#increasing radius, multiple cylinders
-soma_4pt_normal_pts = np.array([
-    [0.0,   0.0,     0.0, 1.0, 1, 1, -1],
-    [0.0,   -10.0,   0.0, 2.0, 1, 2, 1],
-    [0.0,   -10.0, -10.0, 3.0, 1, 3, 2],
-    [-10.0, -10.0, -10.0, 4.0, 1, 4, 3],
-])
-soma_4pt_normal_cylinder = make_soma(soma_4pt_normal_pts, soma_class=SOMA_CYLINDER)
-soma_4pt_normal_contour = make_soma(soma_4pt_normal_pts, soma_class=SOMA_CONTOUR)
-
-
-def test_soma():
-    for s in (soma0,
-              soma_2pt_normal,
-              soma_3pt_normal,
-              soma_4pt_normal_cylinder,
-              soma_4pt_normal_contour):
-        fig, ax = view.soma(s)
-        common.plt.close(fig)
-
-        fig, ax = view.soma(s, outline=False)
-        common.plt.close(fig)
-
-    nt.assert_raises(AssertionError, view.tree, soma0, plane='wrong')
-
-
-def test_soma3d():
-    fig, ax = view.soma3d(soma0)
-    np.testing.assert_allclose(ax.get_xlim(), (-0.1,  0.2))
-    np.testing.assert_allclose(ax.get_ylim(), ( 0.0,  0.3))
-    np.testing.assert_allclose(ax.get_zlim(), (-0.1,  0.1))
-=======
 #def test_tree():
 #    axes = []
 #    for tree in fst_neuron.neurites:
 #        fig, ax = view.tree(tree)
 #        axes.append(ax)
-#    nt.ok_(axes[0].get_data_ratio() > 1.00 )
-#    nt.ok_(axes[1].get_data_ratio() > 0.80 )
-#    nt.ok_(axes[2].get_data_ratio() > 1.00 )
-#    nt.ok_(axes[3].get_data_ratio() > 0.85 )
+#    nt.ok_(axes[0].get_data_ratio() > 1.00)
+#    nt.ok_(axes[1].get_data_ratio() > 0.80)
+#    nt.ok_(axes[2].get_data_ratio() > 1.00)
+#    nt.ok_(axes[3].get_data_ratio() > 0.85)
 #    tree0 = fst_neuron.neurites[0]
 #    fig, ax = view.tree(tree0, treecolor='black', diameter=False, alpha=1., linewidth=1.2)
 #    c = ax.collections[0]
 #    nt.eq_(c.get_linewidth()[0], 1.2)
-#    nt.ok_(np.allclose(c.get_color(), np.array([[ 0.,  0.,  0.,  1.]])))
+#    np.testing.assert_allclose(c.get_color(), np.array([[0., 0., 0., 1.]]))
 #
 #    nt.assert_raises(AssertionError, view.tree, tree0, plane='wrong')
-#
-#    common.plt.close('all')
-#
-#
-#def test_soma():
-#    fig, ax = view.soma(soma0)
-#    fig, ax = view.soma(soma0, outline=False)
-#
-#    nt.assert_raises(AssertionError, view.tree, soma0, plane='wrong')
 #
 #    common.plt.close('all')
 #
@@ -224,18 +87,11 @@
 #    nt.ok_(axes[3].get_data_ratio() > 0.85)
 #
 #
-#def test_soma3d():
-#    fig, ax = view.soma3d(soma0)
-#    nt.ok_(np.allclose(ax.get_xlim(), (-0.2,  0.2)))
-#    nt.ok_(np.allclose(ax.get_ylim(), (-0.2,  0.2)))
-#    nt.ok_(np.allclose(ax.get_zlim(), (-0.2,  0.2)))
-#
-#
 #def test_neuron3d():
 #    fig, ax = view.neuron3d(fst_neuron)
-#    nt.ok_(np.allclose(ax.get_xlim(), (-70.32853516, 94.74726272)) )
-#    nt.ok_(np.allclose(ax.get_ylim(), (-87.60017200, 78.51626225)) )
-#    nt.ok_(np.allclose(ax.get_zlim(), (-30.00000000, 84.20408797)) )
+#    np.testing.assert_allclose(ax.get_xlim(), (-70.32853516, 94.74726272))
+#    np.testing.assert_allclose(ax.get_ylim(), (-87.60017200, 78.51626225))
+#    np.testing.assert_allclose(ax.get_zlim(), (-30.00000000, 84.20408797))
 #    nt.ok_(ax.get_title() == fst_neuron.name)
 #
 #
@@ -251,7 +107,7 @@
 #
 #def test_dendrogram():
 #    fig, ax = view.dendrogram(fst_neuron)
-#    nt.ok_(np.allclose(ax.get_xlim(), (-11.46075159339, 80.591751611909999)))
+#    np.testing.assert_allclose(ax.get_xlim(), (-11.46075159339, 80.591751611909999))
 #
 #
 #def test_one_point_branch():
@@ -260,4 +116,53 @@
 #                                          (0.0, 1.2)):
 #        view.tree(test_section, diameter=diameter, linewidth=linewidth)
 #        view.tree3d(test_section, diameter=diameter, linewidth=linewidth)
->>>>>>> 1160c91d
+#
+#
+#soma0 = fst_neuron.soma
+#
+##upright, varying radius
+#soma_2pt_normal_pts = np.array([
+#    [0.0,   0.0,  0.0, 1.0,  1, 1, -1],
+#    [0.0,  10.0,  0.0, 10.0, 1, 2,  1],
+#])
+#soma_2pt_normal = make_soma(soma_2pt_normal_pts, soma_class=SOMA_CYLINDER)
+#
+##upright, uniform radius, multiple cylinders
+#soma_3pt_normal_pts = np.array([
+#    [0.0, -10.0,  0.0, 10.0, 1, 1, -1],
+#    [0.0,   0.0,  0.0, 10.0, 1, 2,  1],
+#    [0.0,   10.0, 0.0, 10.0, 1, 3,  2],
+#])
+#soma_3pt_normal = make_soma(soma_3pt_normal_pts, soma_class=SOMA_CYLINDER)
+#
+##increasing radius, multiple cylinders
+#soma_4pt_normal_pts = np.array([
+#    [0.0,   0.0,     0.0, 1.0, 1, 1, -1],
+#    [0.0,   -10.0,   0.0, 2.0, 1, 2, 1],
+#    [0.0,   -10.0, -10.0, 3.0, 1, 3, 2],
+#    [-10.0, -10.0, -10.0, 4.0, 1, 4, 3],
+#])
+#soma_4pt_normal_cylinder = make_soma(soma_4pt_normal_pts, soma_class=SOMA_CYLINDER)
+#soma_4pt_normal_contour = make_soma(soma_4pt_normal_pts, soma_class=SOMA_CONTOUR)
+#
+#
+#def test_soma():
+#    for s in (soma0,
+#              soma_2pt_normal,
+#              soma_3pt_normal,
+#              soma_4pt_normal_cylinder,
+#              soma_4pt_normal_contour):
+#        fig, ax = view.soma(s)
+#        common.plt.close(fig)
+#
+#        fig, ax = view.soma(s, outline=False)
+#        common.plt.close(fig)
+#
+#    nt.assert_raises(AssertionError, view.tree, soma0, plane='wrong')
+#
+#
+#def test_soma3d():
+#    fig, ax = view.soma3d(soma0)
+#    np.testing.assert_allclose(ax.get_xlim(), (-0.1,  0.2))
+#    np.testing.assert_allclose(ax.get_ylim(), ( 0.0,  0.3))
+#    np.testing.assert_allclose(ax.get_zlim(), (-0.1,  0.1))