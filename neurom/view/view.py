--- conflicted
+++ resolved
@@ -32,6 +32,7 @@
 
 import numpy as np
 from matplotlib.collections import LineCollection, PolyCollection
+from matplotlib.patches import Circle
 from mpl_toolkits.mplot3d.art3d import Line3DCollection
 
 from neurom import NeuriteType, geom
@@ -147,59 +148,26 @@
             Accepted values: Any pair of of xyz \
             Default value is 'xy'.
     '''
-<<<<<<< HEAD
-    treecolor = kwargs.get('treecolor', None)
-=======
     plane0, plane1 = _plane2col(plane)
->>>>>>> 1160c91d
-
-    # Definition of the tree color depending on the tree type.
     color = common.get_color(color, tree_type=NeuriteType.soma)
 
-<<<<<<< HEAD
     if isinstance(sm, SomaCylinders):
         plane0, plane1 = _plane2col(plane)
         for start, end in zip(sm.points, sm.points[1:]):
             common.project_cylinder_onto_2d(ax, (plane0, plane1),
                                             start=start[COLS.XYZ], end=end[COLS.XYZ],
                                             start_radius=start[COLS.R], end_radius=end[COLS.R],
-                                            color=treecolor, alpha=get_default('alpha', kwargs))
-    else:  # contour
-        # Plot the outline of the soma as a circle, if outline is selected.
-        if not kwargs.get('outline', True):
-            ax.add_artist(common.plt.Circle(sm.center, sm.radius, color=treecolor,
-                                            alpha=get_default('alpha', kwargs)))
+                                            color=treecolor, alpha=alpha)
+    else:
+        if soma_outline:
+            ax.add_artist(Circle(sm.center, sm.radius, color=color, alpha=alpha))
         else:
             plane0, plane1 = _plane2col(plane)
             points = [(p[plane0], p[plane1]) for p in sm.iter()]
 
             if points:
                 points.append(points[0])  # close the loop
-                common.plt.plot(points, color=treecolor,
-                                alpha=get_default('alpha', kwargs),
-                                linewidth=get_default('linewidth', kwargs))
-
-    kwargs.setdefault('title', 'Soma view')
-    kwargs.setdefault('xlabel', plane[0])
-    kwargs.setdefault('ylabel', plane[1])
-=======
-    # Plot the outline of the soma as a circle, is outline is selected.
-    if not soma_outline:
-        soma_circle = common.plt.Circle(sm.center, sm.radius, color=color, alpha=alpha)
-        ax.add_artist(soma_circle)
-    else:
-        horz, vert = [], []
-
-        for s_point in sm.iter():
-            horz.append(s_point[plane0])
-            vert.append(s_point[plane1])
-
-        # To close the loop for a soma viewer. This might be modified!
-        horz.append(horz[0])
-        vert.append(vert[0])
-
-        ax.plot(horz, vert, color=color, alpha=alpha, linewidth=linewidth)
->>>>>>> 1160c91d
+                common.plt.plot(points, color=color, alpha=alpha, linewidth=linewidth)
 
     ax.set_xlabel(plane[0])
     ax.set_ylabel(plane[1])
@@ -241,13 +209,6 @@
     Parameters:
         tr: Tree neurom.Tree object
     '''
-<<<<<<< HEAD
-    # Initialization of matplotlib figure and axes.
-    fig, ax = common.get_figure(new_fig=new_fig, new_axes=new_axes,
-                                subplot=subplot, params={'projection': '3d'})
-
-=======
->>>>>>> 1160c91d
     segs = [(s[0][COLS.XYZ], s[1][COLS.XYZ]) for s in iter_segments(tr)]
 
     linewidth = _get_linewidth(tr, diameter_scale=diameter_scale, linewidth=linewidth)
@@ -273,34 +234,17 @@
     Parameters:
         soma: Soma neurom.Soma object
     '''
-<<<<<<< HEAD
-    # Initialization of matplotlib figure and axes.
-    fig, ax = common.get_figure(new_fig=new_fig, new_axes=new_axes,
-                                subplot=subplot, params={'projection': '3d'})
-
-    # Definition of the tree color depending on the tree type.
-    treecolor = common.get_color(kwargs.get('treecolor', None), tree_type=NeuriteType.soma)
+    color = common.get_color(color, tree_type=NeuriteType.soma)
 
     if isinstance(sm, SomaCylinders):
         for start, end in zip(sm.points, sm.points[1:]):
             common.plot_cylinder(ax,
                                  start=start[COLS.XYZ], end=end[COLS.XYZ],
                                  start_radius=start[COLS.R], end_radius=end[COLS.R],
-                                 color=treecolor, alpha=get_default('alpha', kwargs))
+                                 color=color, alpha=alpha)
     else:
-        # Plot the soma as a sphere
         common.plot_sphere(ax, center=sm.center[COLS.XYZ], radius=sm.radius,
-                           color=treecolor, alpha=get_default('alpha', kwargs))
-
-    kwargs.setdefault('title', 'Soma view')
-
-    common.plot_style(fig=fig, ax=ax, **kwargs)
-    return fig, ax
-=======
-    color = common.get_color(color, tree_type=NeuriteType.soma)
-    common.plot_sphere(ax, center=sm.center[COLS.XYZ], radius=sm.radius,
-                       color=color, alpha=alpha)
->>>>>>> 1160c91d
+                           color=color, alpha=alpha)
 
 
 def neuron3d(ax, nrn,
