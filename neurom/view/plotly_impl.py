# Copyright (c) 2015, Ecole Polytechnique Federale de Lausanne, Blue Brain Project
# All rights reserved.
#
# This file is part of NeuroM <https://github.com/BlueBrain/NeuroM>
#
# Redistribution and use in source and binary forms, with or without
# modification, are permitted provided that the following conditions are met:
#
#     1. Redistributions of source code must retain the above copyright
#        notice, this list of conditions and the following disclaimer.
#     2. Redistributions in binary form must reproduce the above copyright
#        notice, this list of conditions and the following disclaimer in the
#        documentation and/or other materials provided with the distribution.
#     3. Neither the name of the copyright holder nor the names of
#        its contributors may be used to endorse or promote products
#        derived from this software without specific prior written permission.
#
# THIS SOFTWARE IS PROVIDED BY THE COPYRIGHT HOLDERS AND CONTRIBUTORS "AS IS" AND
# ANY EXPRESS OR IMPLIED WARRANTIES, INCLUDING, BUT NOT LIMITED TO, THE IMPLIED
# WARRANTIES OF MERCHANTABILITY AND FITNESS FOR A PARTICULAR PURPOSE ARE
# DISCLAIMED. IN NO EVENT SHALL THE COPYRIGHT HOLDER OR CONTRIBUTORS BE LIABLE FOR ANY
# DIRECT, INDIRECT, INCIDENTAL, SPECIAL, EXEMPLARY, OR CONSEQUENTIAL DAMAGES
# (INCLUDING, BUT NOT LIMITED TO, PROCUREMENT OF SUBSTITUTE GOODS OR SERVICES;
# LOSS OF USE, DATA, OR PROFITS; OR BUSINESS INTERRUPTION) HOWEVER CAUSED AND
# ON ANY THEORY OF LIABILITY, WHETHER IN CONTRACT, STRICT LIABILITY, OR TORT
# (INCLUDING NEGLIGENCE OR OTHERWISE) ARISING IN ANY WAY OUT OF THE USE OF THIS
# SOFTWARE, EVEN IF ADVISED OF THE POSSIBILITY OF SUCH DAMAGE.

"""Morphology draw functions using plotly."""

import numpy as np

try:
    import plotly.graph_objs as go
    from plotly.offline import init_notebook_mode, iplot, plot
except ImportError as e:
    raise ImportError(
        'neurom[plotly] is not installed. Please install it by doing: pip install neurom[plotly]'
    ) from e

from neurom import COLS, iter_neurites, iter_segments
from neurom.core.morphology import Morphology
from neurom.utils import flatten
from neurom.view.matplotlib_impl import TREE_COLOR


def plot_morph(morph, plane='xy', inline=False, **kwargs):
    """Draw morphology in 2D.

    Args:
        morph(Morphology|Section): morphology or section
        plane(str): a string representing the 2D plane (example: 'xy')
        inline(bool): must be set to True for interactive ipython notebook plotting
        **kwargs: additional plotly keyword arguments
    """
    return _plotly(morph, plane=plane, title='morphology-2D', inline=inline, **kwargs)


def plot_morph3d(morph, inline=False, **kwargs):
    """Draw morphology in 3D.

    Args:
        morph(Morphology|Section): morphology or section
        inline(bool): must be set to True for interactive ipython notebook plotting
        **kwargs: additional plotly keyword arguments
    """
    return _plotly(morph, plane='3d', title='morphology-3D', inline=inline, **kwargs)


def _make_trace(morph, plane):
    """Create the trace to be plotted."""
    for neurite in iter_neurites(morph):
        segments = list(iter_segments(neurite))

        segs = [(s[0][COLS.XYZ], s[1][COLS.XYZ]) for s in segments]

<<<<<<< HEAD
        coords = {
            "x": list(flatten((p1[0], p2[0], None) for p1, p2 in segs)),
            "y": list(flatten((p1[1], p2[1], None) for p1, p2 in segs)),
            "z": list(flatten((p1[2], p2[2], None) for p1, p2 in segs)),
        }
=======
        coords = {'x': list(flatten((p1[0], p2[0], None) for p1, p2 in segs)),
                  'y': list(flatten((p1[1], p2[1], None) for p1, p2 in segs)),
                  'z': list(flatten((p1[2], p2[2], None) for p1, p2 in segs)),
                  }
>>>>>>> 22d3e261

        color = TREE_COLOR.get(neurite.root_node.type, 'black')
        if plane.lower() == '3d':
            plot_fun = go.Scatter3d
        else:
            plot_fun = go.Scatter
<<<<<<< HEAD
            coords = {"x": coords[plane[0]], "y": coords[plane[1]]}
        yield plot_fun(line={"color": color, "width": 2}, mode='lines', **coords)
=======
            coords = {'x': coords[plane[0]],
                      'y': coords[plane[1]],
                      }
        yield plot_fun(
            line={'color': color,
                  'width': 2,
                  },
            mode='lines',
            **coords
        )
>>>>>>> 22d3e261


def _fill_soma_data(morph, data, plane):
    """Fill soma data if 3D plot and returns soma_2d in all cases."""
    if not isinstance(morph, Morphology):
        return []

    if plane != '3d':
        soma_2d = [
            # filled circle
            {
                'type': 'circle',
                'xref': 'x',
                'yref': 'y',
                'fillcolor': 'rgba(50, 171, 96, 0.7)',
                'x0': morph.soma.center[0] - morph.soma.radius,
                'y0': morph.soma.center[1] - morph.soma.radius,
                'x1': morph.soma.center[0] + morph.soma.radius,
                'y1': morph.soma.center[1] + morph.soma.radius,
                'line': {
                    'color': 'rgba(50, 171, 96, 1)',
                },
            },
        ]

    else:
        soma_2d = []
        point_count = 100  # Enough points so that the surface looks like a sphere
        theta = np.linspace(0, 2 * np.pi, point_count)
        phi = np.linspace(0, np.pi, point_count)
        r = morph.soma.radius
        data.append(
            go.Surface(
                x=r * np.outer(np.cos(theta), np.sin(phi)) + morph.soma.center[0],
                y=r * np.outer(np.sin(theta), np.sin(phi)) + morph.soma.center[1],
                z=r * np.outer(np.ones(point_count), np.cos(phi)) + morph.soma.center[2],
                cauto=False,
                surfacecolor=['black'] * len(phi),
                showscale=False,
            )
        )
    return soma_2d


def get_figure(morph, plane, title):
    """Returns the plotly figure containing the morphology."""
    data = list(_make_trace(morph, plane))
    axis = {
<<<<<<< HEAD
        "gridcolor": 'rgb(255, 255, 255)',
        "zerolinecolor": 'rgb(255, 255, 255)',
        "showbackground": True,
        "backgroundcolor": 'rgb(230, 230,230)',
=======
        'gridcolor': 'rgb(255, 255, 255)',
        'zerolinecolor': 'rgb(255, 255, 255)',
        'showbackground': True,
        'backgroundcolor': 'rgb(230, 230,230)',
>>>>>>> 22d3e261
    }

    soma_2d = _fill_soma_data(morph, data, plane)

    layout = {
<<<<<<< HEAD
        "autosize": True,
        "title": title,
        "scene": {  # This is used for 3D plots
            "xaxis": axis,
            "yaxis": axis,
            "zaxis": axis,
            "camera": {
                "up": {"x": 0, "y": 0, "z": 1},
                "eye": {
                    "x": -1.7428,
                    "y": 1.0707,
                    "z": 0.7100,
                },
            },
            "aspectmode": "data",
        },
        "yaxis": {"scaleanchor": "x"},  # This is used for 2D plots
        "shapes": soma_2d,
=======
        'autosize': True,
        'title': title,
        'scene': {
            'xaxis': axis,
            'yaxis': axis,
            'zaxis': axis,
            'camera': {'up': {'x': 0,
                              'y': 0,
                              'z': 1,
                              },
                       'eye': {'x': -1.7428,
                               'y': 1.0707,
                               'z': 0.7100,
                               },
                       },
            'aspectmode': 'data',
        },
        'yaxis': {'scaleanchor': "x"},  # This is used for 2D plots
        'shapes': soma_2d,
>>>>>>> 22d3e261
    }

    res = {"data": data, "layout": layout}
    return res


def _plotly(morph, plane, title, inline, **kwargs):
    fig = get_figure(morph, plane, title)

    plot_fun = iplot if inline else plot
    if inline:
        init_notebook_mode(connected=True)  # pragma: no cover
    plot_fun(fig, filename=title + '.html', **kwargs)
    return fig<|MERGE_RESOLUTION|>--- conflicted
+++ resolved
@@ -74,28 +74,17 @@
 
         segs = [(s[0][COLS.XYZ], s[1][COLS.XYZ]) for s in segments]
 
-<<<<<<< HEAD
         coords = {
             "x": list(flatten((p1[0], p2[0], None) for p1, p2 in segs)),
             "y": list(flatten((p1[1], p2[1], None) for p1, p2 in segs)),
             "z": list(flatten((p1[2], p2[2], None) for p1, p2 in segs)),
         }
-=======
-        coords = {'x': list(flatten((p1[0], p2[0], None) for p1, p2 in segs)),
-                  'y': list(flatten((p1[1], p2[1], None) for p1, p2 in segs)),
-                  'z': list(flatten((p1[2], p2[2], None) for p1, p2 in segs)),
-                  }
->>>>>>> 22d3e261
 
         color = TREE_COLOR.get(neurite.root_node.type, 'black')
         if plane.lower() == '3d':
             plot_fun = go.Scatter3d
         else:
             plot_fun = go.Scatter
-<<<<<<< HEAD
-            coords = {"x": coords[plane[0]], "y": coords[plane[1]]}
-        yield plot_fun(line={"color": color, "width": 2}, mode='lines', **coords)
-=======
             coords = {'x': coords[plane[0]],
                       'y': coords[plane[1]],
                       }
@@ -106,7 +95,6 @@
             mode='lines',
             **coords
         )
->>>>>>> 22d3e261
 
 
 def _fill_soma_data(morph, data, plane):
@@ -155,23 +143,15 @@
     """Returns the plotly figure containing the morphology."""
     data = list(_make_trace(morph, plane))
     axis = {
-<<<<<<< HEAD
         "gridcolor": 'rgb(255, 255, 255)',
         "zerolinecolor": 'rgb(255, 255, 255)',
         "showbackground": True,
         "backgroundcolor": 'rgb(230, 230,230)',
-=======
-        'gridcolor': 'rgb(255, 255, 255)',
-        'zerolinecolor': 'rgb(255, 255, 255)',
-        'showbackground': True,
-        'backgroundcolor': 'rgb(230, 230,230)',
->>>>>>> 22d3e261
     }
 
     soma_2d = _fill_soma_data(morph, data, plane)
 
     layout = {
-<<<<<<< HEAD
         "autosize": True,
         "title": title,
         "scene": {  # This is used for 3D plots
@@ -190,27 +170,6 @@
         },
         "yaxis": {"scaleanchor": "x"},  # This is used for 2D plots
         "shapes": soma_2d,
-=======
-        'autosize': True,
-        'title': title,
-        'scene': {
-            'xaxis': axis,
-            'yaxis': axis,
-            'zaxis': axis,
-            'camera': {'up': {'x': 0,
-                              'y': 0,
-                              'z': 1,
-                              },
-                       'eye': {'x': -1.7428,
-                               'y': 1.0707,
-                               'z': 0.7100,
-                               },
-                       },
-            'aspectmode': 'data',
-        },
-        'yaxis': {'scaleanchor': "x"},  # This is used for 2D plots
-        'shapes': soma_2d,
->>>>>>> 22d3e261
     }
 
     res = {"data": data, "layout": layout}
