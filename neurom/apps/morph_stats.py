--- conflicted
+++ resolved
@@ -67,13 +67,8 @@
 
 def _run_extract_stats(morph, config, process_subtrees):
     """The function to be called by multiprocessing.Pool.imap_unordered."""
-<<<<<<< HEAD
-    if not isinstance(morph, Morphology):
-        morph = nm.load_morphology(morph, process_subtrees=process_subtrees)
-=======
     if not isinstance(morph, (Morphology, Population)):
-        morph = nm.load_morphologies(morph)
->>>>>>> 22d3e261
+        morph = nm.load_morphologies(morph, process_subtrees=process_subtrees)
     return morph.name, extract_stats(morph, config)
 
 
