--- conflicted
+++ resolved
@@ -310,11 +310,7 @@
     if len(source_vectors) == 0 or len(target_vectors) == 0:
         return []
 
-<<<<<<< HEAD
     angles = np.empty((len(source_vectors), len(target_vectors), 3), dtype=np.float64)
-=======
-    angles = np.empty((len(source_vectors), len(target_vectors), 3), dtype=float)
->>>>>>> 57b634d7
 
     for i, source in enumerate(source_vectors):
         for j, target in enumerate(target_vectors):
