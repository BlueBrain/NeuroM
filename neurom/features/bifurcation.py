--- conflicted
+++ resolved
@@ -153,30 +153,15 @@
     """
     _raise_if_not_bifurcation(bif_point)
 
-<<<<<<< HEAD
-    if method not in {'first', 'mean'}:
-        raise ValueError('Please provide a valid method for sibling ratio, found %s' % method)
-
-    n = m = 0
-
-=======
->>>>>>> bb39f2aa
     if method == 'first':
         # the first point is the same as the parent last point
         n = bif_point.children[0].points[1, COLS.R]
         m = bif_point.children[1].points[1, COLS.R]
-<<<<<<< HEAD
-
-    if method == 'mean':
-        n = neurom.features.section.section_mean_radius(bif_point.children[0])
-        m = neurom.features.section.section_mean_radius(bif_point.children[1])
-=======
     elif method == 'mean':
         n = neurom.features.section.section_mean_radius(bif_point.children[0])
         m = neurom.features.section.section_mean_radius(bif_point.children[1])
     else:
         raise ValueError('Please provide a valid method for sibling ratio, found %s' % method)
->>>>>>> bb39f2aa
 
     return min(n, m) / max(n, m)
 
@@ -193,33 +178,17 @@
     """
     _raise_if_not_bifurcation(bif_point)
 
-<<<<<<< HEAD
-    if method not in {'first', 'mean'}:
-        raise ValueError('Please provide a valid method for sibling ratio, found %s' % method)
-
-    d_child = d_child1 = d_child2 = 0
-
-=======
->>>>>>> bb39f2aa
     if method == 'first':
         # the first point is the same as the parent last point
         d_child = bif_point.points[-1, COLS.R]
         d_child1 = bif_point.children[0].points[1, COLS.R]
         d_child2 = bif_point.children[1].points[1, COLS.R]
-<<<<<<< HEAD
-
-    if method == 'mean':
-        d_child = neurom.features.section.section_mean_radius(bif_point)
-        d_child1 = neurom.features.section.section_mean_radius(bif_point.children[0])
-        d_child2 = neurom.features.section.section_mean_radius(bif_point.children[1])
-=======
     elif method == 'mean':
         d_child = neurom.features.section.section_mean_radius(bif_point)
         d_child1 = neurom.features.section.section_mean_radius(bif_point.children[0])
         d_child2 = neurom.features.section.section_mean_radius(bif_point.children[1])
     else:
         raise ValueError('Please provide a valid method for sibling ratio, found %s' % method)
->>>>>>> bb39f2aa
 
     return (d_child / d_child1) ** (1.5) + (d_child / d_child2) ** (1.5)
 
