--- conflicted
+++ resolved
@@ -29,13 +29,8 @@
 """Python module of NeuroM to check morphology trees."""
 
 import numpy as np
-<<<<<<< HEAD
-
-=======
 from scipy.spatial import KDTree
 
-from neurom.core.dataformat import COLS
->>>>>>> a44ecc4c
 from neurom import morphmath as mm
 from neurom.core.dataformat import COLS
 from neurom.core.morphology import iter_sections
@@ -91,7 +86,7 @@
     return any(ext < float(tol))
 
 
-def back_tracking_segments(neurite):
+def back_tracking_segments(neurite):  # pylint: disable=too-many-locals
     """Check if a neurite process backtracks to a previous node.
 
     Back-tracking takes place
@@ -106,11 +101,7 @@
         for which a back tracking is detected (so the first point of these segments can be
         retrieved with ``morph.section(section_id).points[segment_id]``.
     """
-<<<<<<< HEAD
-
-=======
-    # pylint: disable=too-many-locals
->>>>>>> a44ecc4c
+
     def pair(segs):
         """Pairs the input list into triplets."""
         return zip(segs, segs[1:])
@@ -191,11 +182,7 @@
         for i, seg1 in enumerate(segment_pairs[1:]):
             # check if the end point of the segment lies within the previous
             # ones in the current section
-<<<<<<< HEAD
-            for seg2 in segment_pairs[0 : i + 1]:
-=======
-            for j, seg2 in enumerate(segment_pairs[0: i + 1]):
->>>>>>> a44ecc4c
+            for j, seg2 in enumerate(segment_pairs[0 : i + 1]):
                 if is_inside_cylinder(seg1, seg2):
                     yield (sec.id, i, j)
 
