# Copyright (c) 2015, Ecole Polytechnique Federale de Lausanne, Blue Brain Project
# All rights reserved.
#
# This file is part of NeuroM <https://github.com/BlueBrain/NeuroM>
#
# Redistribution and use in source and binary forms, with or without
# modification, are permitted provided that the following conditions are met:
#
#     1. Redistributions of source code must retain the above copyright
#        notice, this list of conditions and the following disclaimer.
#     2. Redistributions in binary form must reproduce the above copyright
#        notice, this list of conditions and the following disclaimer in the
#        documentation and/or other materials provided with the distribution.
#     3. Neither the name of the copyright holder nor the names of
#        its contributors may be used to endorse or promote products
#        derived from this software without specific prior written permission.
#
# THIS SOFTWARE IS PROVIDED BY THE COPYRIGHT HOLDERS AND CONTRIBUTORS "AS IS" AND
# ANY EXPRESS OR IMPLIED WARRANTIES, INCLUDING, BUT NOT LIMITED TO, THE IMPLIED
# WARRANTIES OF MERCHANTABILITY AND FITNESS FOR A PARTICULAR PURPOSE ARE
# DISCLAIMED. IN NO EVENT SHALL THE COPYRIGHT HOLDER OR CONTRIBUTORS BE LIABLE FOR ANY
# DIRECT, INDIRECT, INCIDENTAL, SPECIAL, EXEMPLARY, OR CONSEQUENTIAL DAMAGES
# (INCLUDING, BUT NOT LIMITED TO, PROCUREMENT OF SUBSTITUTE GOODS OR SERVICES;
# LOSS OF USE, DATA, OR PROFITS; OR BUSINESS INTERRUPTION) HOWEVER CAUSED AND
# ON ANY THEORY OF LIABILITY, WHETHER IN CONTRACT, STRICT LIABILITY, OR TORT
# (INCLUDING NEGLIGENCE OR OTHERWISE) ARISING IN ANY WAY OUT OF THE USE OF THIS
# SOFTWARE, EVEN IF ADVISED OF THE POSSIBILITY OF SUCH DAMAGE.

''' Module for morphology HDF5 data loading

Data is unpacked into a 2-dimensional raw data block:

    [X, Y, Z, R, TYPE, ID, PARENT_ID]


HDF5.V1 Input row format:
            points: [X, Y, Z, D] (ID is position)
            groups: [FIRST_POINT_ID, TYPE, PARENT_GROUP_ID]

There is one such row per measured point.

'''
from neurom.utils import memoize
import h5py
import numpy as np
import itertools


def get_version(h5file):
    '''Determine whether an HDF5 file is v1 or v2

    Return: 'H5V1', 'H5V2' or None
    '''
    if 'points' in h5file and 'structure' in h5file:
        return 'H5V1'
    elif 'neuron1/structure' in h5file:
        return 'H5V2'


class _H5STRUCT(object):
    '''Define internal structure of HDF5 data

    Input row format:
        points: (PX, PY, PZ, PD) -> [X, Y, Z, D] (ID is position)
        groups: (GPFIRST, GTYPE, GPID) -> [FIRST_POINT_ID, TYPE, PARENT_GROUP_ID]

    Internal row format: [X, Y, Z, R, TYPE, ID, PARENT_ID]
    '''

    (PX, PY, PZ, PD) = xrange(4)  # points
    (GPFIRST, GTYPE, GPID) = xrange(3)  # groups or structure


class H5(object):
    '''Read HDF5 v1 or v2 files and unpack into internal raw data block

    Internal row format: [X, Y, Z, R, TYPE, ID, PARENT_ID]
    '''

    @staticmethod
    def read_v1(filename, remove_duplicates=True):
        '''Read an HDF5 v1 file and return a tuple of data, format.

        Parameters:
            remove_duplicates: boolean, \
            If True removes duplicate points \
            from the beginning of each section.
        '''
        points, groups = _unpack_v1(h5py.File(filename, mode='r'))
        if remove_duplicates:
            data = H5.unpack_data(*H5.remove_duplicate_points(points, groups))
        else:
            data = H5.unpack_data(points, groups)
        return data, 'H5V1'

    @staticmethod
    def read_v2(filename, stage='raw', remove_duplicates=True):
        '''Read an HDF5 v2 file and return a tuple of data, format.

        Parameters:
            remove_duplicates: boolean, \
            If True removes duplicate points \
            from the beginning of each section.
        '''
        h5file = h5py.File(filename, mode='r')
        points, groups = _unpack_v2(h5file, stage)
        h5file.close()
        if remove_duplicates:
            data = H5.unpack_data(*H5.remove_duplicate_points(points, groups))
        else:
            data = H5.unpack_data(points, groups)
        return data, 'H5V2'

    @staticmethod
    def read(filename, remove_duplicates=True):
        '''Read a file and return a tuple of data, format.

        * Tries to guess the format and the H5 version.
        * Unpacks the first block it finds out of ('repaired', 'unraveled', 'raw')

        Parameters:
            remove_duplicates: boolean, \
            If True removes duplicate points \
            from the beginning of each section.
        '''
        h5file = h5py.File(filename, mode='r')
        version = get_version(h5file)
        if version == 'H5V1':
            points, groups = _unpack_v1(h5file)
        elif version == 'H5V2':
            stg = next(s for s in ('repaired', 'unraveled', 'raw')
                       if s in h5file['neuron1'])
            points, groups = _unpack_v2(h5file, stage=stg)

        h5file.close()

        if remove_duplicates:
            data = H5.unpack_data(*H5.remove_duplicate_points(points, groups))
        else:
            data = H5.unpack_data(points, groups)
        return data, version

    @staticmethod
    def unpack_data(points, groups):
        '''Unpack data from h5 data groups into internal format'''

        group_ids = groups[:, _H5STRUCT.GPFIRST]

        @memoize
        def find_group(point_id):
            '''Find the structure group a points id belongs to

            Return: group or section point_id belongs to. Last group if
                    point_id out of bounds.
            '''
            bs = np.searchsorted(group_ids, point_id, side='right')
            bs = max(bs - 1, 0)
            return groups[bs]

        def find_parent_id(point_id):
            '''Find the parent ID of a point'''
            group = find_group(point_id)
            if point_id != group[_H5STRUCT.GPFIRST]:
                # point is not first point in section
                # so parent is previous point
                return point_id - 1
            else:
                # parent is last point in parent group
                parent_group_id = group[_H5STRUCT.GPID]
                # get last point in parent group
                return group_ids[parent_group_id + 1] - 1

        return np.array([(p[_H5STRUCT.PX], p[_H5STRUCT.PY], p[_H5STRUCT.PZ], p[_H5STRUCT.PD] / 2.,
                          find_group(i)[_H5STRUCT.GTYPE], i,
                          find_parent_id(i))
                         for i, p in enumerate(points)])

    @staticmethod
    def remove_duplicate_points(points, groups):
        ''' Removes the duplicate points from the beginning of a section,
        if they are present in points-groups representation.

        Returns:
            points, groups with unique points.

        '''

        group_initial_ids = groups[:, 0]
        group_len = len(group_initial_ids)

        def _find_last_point(group_id):
            ''' Identifies and returns the id of the last point of a group'''
            return group_initial_ids[group_id + 1] - 1

<<<<<<< HEAD
            if group_id != len(group_initial_ids) - 1:
                return group_initial_ids[np.where(group_initial_ids ==
                                                  groups[group_id][0])[0][0] + 1] - 1

        to_be_reduced = np.zeros(len(groups))
=======
        to_be_reduced = np.zeros(group_len)
        to_be_removed = []
>>>>>>> d404f2d4

        # This is the slow part
        for ig, g in enumerate(groups):
            if g[2] != -1 and np.allclose(points[g[0]],
                                          points[_find_last_point(g[2])]):
                # Remove duplicate from list of points
                to_be_removed.append(g[0])
                # Reduce the id of the following sections
                # in groups structure by one
                to_be_reduced[ig + 1:] += 1

        groups = np.array([np.subtract(i, [j, 0, 0])
                           for i, j in itertools.izip(groups, to_be_reduced)])
<<<<<<< HEAD
=======

        points = np.delete(points, to_be_removed, axis=0)
>>>>>>> d404f2d4

        return points[p_mask], groups


def _unpack_v1(h5file):
    '''Unpack groups from HDF5 v1 file'''
    points = np.array(h5file['points'])
    groups = np.array(h5file['structure'])
    return points, groups


def _unpack_v2(h5file, stage):
    '''Unpack groups from HDF5 v2 file'''
    points = np.array(h5file['neuron1/%s/points' % stage])
    # from documentation: The /neuron1/structure/unraveled reuses /neuron1/structure/raw
    groups_stage = stage if stage != 'unraveled' else 'raw'
    groups = np.array(h5file['neuron1/structure/%s' % groups_stage])
    stypes = np.array(h5file['neuron1/structure/sectiontype'])
    groups = np.hstack([groups, stypes])
    groups[:, [1, 2]] = groups[:, [2, 1]]
    return points, groups<|MERGE_RESOLUTION|>--- conflicted
+++ resolved
@@ -192,16 +192,8 @@
             ''' Identifies and returns the id of the last point of a group'''
             return group_initial_ids[group_id + 1] - 1
 
-<<<<<<< HEAD
-            if group_id != len(group_initial_ids) - 1:
-                return group_initial_ids[np.where(group_initial_ids ==
-                                                  groups[group_id][0])[0][0] + 1] - 1
-
-        to_be_reduced = np.zeros(len(groups))
-=======
         to_be_reduced = np.zeros(group_len)
         to_be_removed = []
->>>>>>> d404f2d4
 
         # This is the slow part
         for ig, g in enumerate(groups):
@@ -215,13 +207,10 @@
 
         groups = np.array([np.subtract(i, [j, 0, 0])
                            for i, j in itertools.izip(groups, to_be_reduced)])
-<<<<<<< HEAD
-=======
 
         points = np.delete(points, to_be_removed, axis=0)
->>>>>>> d404f2d4
-
-        return points[p_mask], groups
+
+        return points, groups
 
 
 def _unpack_v1(h5file):
