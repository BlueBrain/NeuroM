# Copyright (c) 2015, Ecole Polytechnique Federale de Lausanne, Blue Brain Project
# All rights reserved.
#
# This file is part of NeuroM <https://github.com/BlueBrain/NeuroM>
#
# Redistribution and use in source and binary forms, with or without
# modification, are permitted provided that the following conditions are met:
#
#     1. Redistributions of source code must retain the above copyright
#        notice, this list of conditions and the following disclaimer.
#     2. Redistributions in binary form must reproduce the above copyright
#        notice, this list of conditions and the following disclaimer in the
#        documentation and/or other materials provided with the distribution.
#     3. Neither the name of the copyright holder nor the names of
#        its contributors may be used to endorse or promote products
#        derived from this software without specific prior written permission.
#
# THIS SOFTWARE IS PROVIDED BY THE COPYRIGHT HOLDERS AND CONTRIBUTORS "AS IS" AND
# ANY EXPRESS OR IMPLIED WARRANTIES, INCLUDING, BUT NOT LIMITED TO, THE IMPLIED
# WARRANTIES OF MERCHANTABILITY AND FITNESS FOR A PARTICULAR PURPOSE ARE
# DISCLAIMED. IN NO EVENT SHALL THE COPYRIGHT HOLDER OR CONTRIBUTORS BE LIABLE FOR ANY
# DIRECT, INDIRECT, INCIDENTAL, SPECIAL, EXEMPLARY, OR CONSEQUENTIAL DAMAGES
# (INCLUDING, BUT NOT LIMITED TO, PROCUREMENT OF SUBSTITUTE GOODS OR SERVICES;
# LOSS OF USE, DATA, OR PROFITS; OR BUSINESS INTERRUPTION) HOWEVER CAUSED AND
# ON ANY THEORY OF LIABILITY, WHETHER IN CONTRACT, STRICT LIABILITY, OR TORT
# (INCLUDING NEGLIGENCE OR OTHERWISE) ARISING IN ANY WAY OUT OF THE USE OF THIS
# SOFTWARE, EVEN IF ADVISED OF THE POSSIBILITY OF SUCH DAMAGE.

''' Module for morphology HDF5 data loading

Data is unpacked into a 2-dimensional raw data block:

    [X, Y, Z, R, TYPE, ID, PARENT_ID]


HDF5.V1 Input row format:
            points: [X, Y, Z, D] (ID is position)
            groups: [FIRST_POINT_ID, TYPE, PARENT_GROUP_ID]

There is one such row per measured point.

'''
from neurom.utils import memoize
import h5py
import numpy as np
import itertools


def get_version(h5file):
    '''Determine whether an HDF5 file is v1 or v2

    Return: 'H5V1', 'H5V2' or None
    '''
    if 'points' in h5file and 'structure' in h5file:
        return 'H5V1'
    elif 'neuron1/structure' in h5file:
        return 'H5V2'


class _H5STRUCT(object):
    '''Define internal structure of HDF5 data

    Input row format:
        points: (PX, PY, PZ, PD) -> [X, Y, Z, D] (ID is position)
        groups: (GPFIRST, GTYPE, GPID) -> [FIRST_POINT_ID, TYPE, PARENT_GROUP_ID]

    Internal row format: [X, Y, Z, R, TYPE, ID, PARENT_ID]
    '''

    (PX, PY, PZ, PD) = xrange(4)  # points
    (GPFIRST, GTYPE, GPID) = xrange(3)  # groups or structure


class H5(object):
    '''Read HDF5 v1 or v2 files and unpack into internal raw data block

    Internal row format: [X, Y, Z, R, TYPE, ID, PARENT_ID]
    '''

    @staticmethod
    def read_v1(filename, remove_duplicates=True):
        '''Read an HDF5 v1 file and return a tuple of data, format.

        Parameters:
            remove_duplicates: boolean, \
            If True removes duplicate points \
            from the beginning of each section.
        '''
        points, groups = _unpack_v1(h5py.File(filename, mode='r'))
        if remove_duplicates:
            data = H5.unpack_data(*H5.remove_duplicate_points(points, groups))
        else:
            data = H5.unpack_data(points, groups)
        return data, 'H5V1'

    @staticmethod
    def read_v2(filename, stage='raw', remove_duplicates=True):
        '''Read an HDF5 v2 file and return a tuple of data, format.

        Parameters:
            remove_duplicates: boolean, \
            If True removes duplicate points \
            from the beginning of each section.
        '''
        h5file = h5py.File(filename, mode='r')
        points, groups = _unpack_v2(h5file, stage)
        h5file.close()
        if remove_duplicates:
            data = H5.unpack_data(*H5.remove_duplicate_points(points, groups))
        else:
            data = H5.unpack_data(points, groups)
        return data, 'H5V2'

    @staticmethod
    def read(filename, remove_duplicates=True):
        '''Read a file and return a tuple of data, format.

        * Tries to guess the format and the H5 version.
        * Unpacks the first block it finds out of ('repaired', 'unraveled', 'raw')

        Parameters:
            remove_duplicates: boolean, \
            If True removes duplicate points \
            from the beginning of each section.
        '''
        h5file = h5py.File(filename, mode='r')
        version = get_version(h5file)
        if version == 'H5V1':
            points, groups = _unpack_v1(h5file)
        elif version == 'H5V2':
            stg = next(s for s in ('repaired', 'unraveled', 'raw')
                       if s in h5file['neuron1'])
            points, groups = _unpack_v2(h5file, stage=stg)

        h5file.close()

        if remove_duplicates:
            data = H5.unpack_data(*H5.remove_duplicate_points(points, groups))
        else:
            data = H5.unpack_data(points, groups)
        return data, version

    @staticmethod
    def unpack_data(points, groups):
        '''Unpack data from h5 data groups into internal format'''

        @memoize
        def find_group(point_id):
            '''Find the structure group a points id belongs to

            Return: group or section point_id belongs to. Last group if
                    point_id out of bounds.
            '''
            bs = np.searchsorted(groups[:, _H5STRUCT.GPFIRST], point_id, side='right')
            bs = max(bs - 1, 0)
            return groups[bs]

        def find_parent_id(point_id):
            '''Find the parent ID of a point'''
            group = find_group(point_id)
            if point_id != group[_H5STRUCT.GPFIRST]:
                # point is not first point in section
                # so parent is previous point
                return point_id - 1
            else:
                # parent is last point in parent group
                parent_group_id = group[_H5STRUCT.GPID]
                # get last point in parent group
                return groups[parent_group_id + 1][_H5STRUCT.GPFIRST] - 1

        return np.array([(p[_H5STRUCT.PX], p[_H5STRUCT.PY], p[_H5STRUCT.PZ], p[_H5STRUCT.PD] / 2.,
                          find_group(i)[_H5STRUCT.GTYPE], i,
                          find_parent_id(i))
                         for i, p in enumerate(points)])

    @staticmethod
    def remove_duplicate_points(points, groups):
        ''' Removes the duplicate points from the beginning of a section,
        if they are present in points-groups representation.

        Returns:
            points, groups with unique points.

        '''

        group_initial_ids = groups[:, 0]

        def _find_last_point(group_id):
            ''' Identifies and returns the id of the last point of a group'''

            if group_id != len(group_initial_ids) - 1:
                return group_initial_ids[np.where(group_initial_ids ==
                                                  groups[group_id][0])[0][0] + 1] - 1

        to_be_reduced = np.zeros(len(groups))

        # mask of the points that will be returned. Starts as true, i.e. all points
        # will be returned and if a duplicate is found, the respective index will
        # become false
        p_mask = np.ones(len(points), dtype=np.bool)

        for ig, g in enumerate(groups):
            if g[2] != -1 and np.allclose(points[g[0]],
<<<<<<< HEAD
                                          points[_find_last_point(g[2], groups)]):
                # Set duplicate's index to False in order to remove
                # it from the resulting array
                p_mask[g[0]] = False
                # Reduce the id of the following sections
                # in groups structure by one
                to_be_reduced[ig + 1: len(groups)] += 1
=======
                                          points[_find_last_point(g[2])]):
                # Remove duplicate from list of points
                to_be_removed.append(g[0])
                # Reduce the id of the following sections
                # in groups structure by one
                for igg in xrange(ig + 1, len(groups)):
                    to_be_reduced[igg] = to_be_reduced[igg] + 1
>>>>>>> 75a3f5d1

        groups = np.array([np.subtract(i, [j, 0, 0])
                           for i, j in itertools.izip(groups, to_be_reduced)])

        return points[p_mask], groups


def _unpack_v1(h5file):
    '''Unpack groups from HDF5 v1 file'''
    points = np.array(h5file['points'])
    groups = np.array(h5file['structure'])
    return points, groups


def _unpack_v2(h5file, stage):
    '''Unpack groups from HDF5 v2 file'''
    points = np.array(h5file['neuron1/%s/points' % stage])
    # from documentation: The /neuron1/structure/unraveled reuses /neuron1/structure/raw
    groups_stage = stage if stage != 'unraveled' else 'raw'
    groups = np.array(h5file['neuron1/structure/%s' % groups_stage])
    stypes = np.array(h5file['neuron1/structure/sectiontype'])
    groups = np.hstack([groups, stypes])
    groups[:, [1, 2]] = groups[:, [2, 1]]
    return points, groups<|MERGE_RESOLUTION|>--- conflicted
+++ resolved
@@ -194,22 +194,8 @@
 
         to_be_reduced = np.zeros(len(groups))
 
-        # mask of the points that will be returned. Starts as true, i.e. all points
-        # will be returned and if a duplicate is found, the respective index will
-        # become false
-        p_mask = np.ones(len(points), dtype=np.bool)
-
         for ig, g in enumerate(groups):
             if g[2] != -1 and np.allclose(points[g[0]],
-<<<<<<< HEAD
-                                          points[_find_last_point(g[2], groups)]):
-                # Set duplicate's index to False in order to remove
-                # it from the resulting array
-                p_mask[g[0]] = False
-                # Reduce the id of the following sections
-                # in groups structure by one
-                to_be_reduced[ig + 1: len(groups)] += 1
-=======
                                           points[_find_last_point(g[2])]):
                 # Remove duplicate from list of points
                 to_be_removed.append(g[0])
@@ -217,7 +203,6 @@
                 # in groups structure by one
                 for igg in xrange(ig + 1, len(groups)):
                     to_be_reduced[igg] = to_be_reduced[igg] + 1
->>>>>>> 75a3f5d1
 
         groups = np.array([np.subtract(i, [j, 0, 0])
                            for i, j in itertools.izip(groups, to_be_reduced)])
