--- conflicted
+++ resolved
@@ -26,7 +26,6 @@
                 {posargs}
 
 [testenv:lint]
-basepython=python3.8
 deps =
     isort
     black
@@ -42,7 +41,6 @@
     pylint --rcfile=pylintrc --extension-pkg-whitelist=numpy --ignore=tests neurom
 
 [testenv:format]
-basepython=python3.7
 skip_install = true
 deps =
     isort
@@ -52,7 +50,6 @@
     black .
 
 [testenv:docs]
-basepython=python3.9
 changedir = doc
 extras = docs
 commands =
@@ -65,10 +62,6 @@
     rm
 
 [testenv:tutorial]
-<<<<<<< HEAD
-basepython=python3.9
-=======
->>>>>>> 7e416910
 changedir = {toxinidir}/tutorial
 extras = plotly
 deps =
@@ -78,8 +71,6 @@
 commands =
     pytest --nbmake .
 
-<<<<<<< HEAD
-=======
 [testenv:check-packaging]
 skip_install = true
 deps =
@@ -89,7 +80,6 @@
     python -m build -o {envtmpdir}/dist
     twine check {envtmpdir}/dist/*
 
->>>>>>> 7e416910
 [pycodestyle]
 max-line-length=100
 # E203,W503 needed for black
